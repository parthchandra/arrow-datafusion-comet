/*
 * Licensed to the Apache Software Foundation (ASF) under one
 * or more contributor license agreements.  See the NOTICE file
 * distributed with this work for additional information
 * regarding copyright ownership.  The ASF licenses this file
 * to you under the Apache License, Version 2.0 (the
 * "License"); you may not use this file except in compliance
 * with the License.  You may obtain a copy of the License at
 *
 *   http://www.apache.org/licenses/LICENSE-2.0
 *
 * Unless required by applicable law or agreed to in writing,
 * software distributed under the License is distributed on an
 * "AS IS" BASIS, WITHOUT WARRANTIES OR CONDITIONS OF ANY
 * KIND, either express or implied.  See the License for the
 * specific language governing permissions and limitations
 * under the License.
 */

package org.apache.spark.shuffle.comet;

import java.io.IOException;

import org.apache.spark.SparkConf;
import org.apache.spark.memory.MemoryConsumer;
import org.apache.spark.memory.MemoryMode;
import org.apache.spark.memory.TaskMemoryManager;
import org.apache.spark.unsafe.memory.MemoryBlock;
import org.apache.spark.util.Utils;

import org.apache.comet.CometConf$;

/**
 * A simple memory allocator used by `CometShuffleExternalSorter` to allocate memory blocks which
 * store serialized rows. This class is simply an implementation of `MemoryConsumer` that delegates
 * memory allocation to the `TaskMemoryManager`. This requires that the `TaskMemoryManager` is
 * configured with `MemoryMode.OFF_HEAP`, i.e. it is using off-heap memory.
 */
public final class CometShuffleMemoryAllocator extends CometShuffleMemoryAllocatorTrait {
  private static CometShuffleMemoryAllocatorTrait INSTANCE;

  /**
   * Returns the singleton instance of `CometShuffleMemoryAllocator`. This method should be used
   * instead of the constructor to ensure that only one instance of `CometShuffleMemoryAllocator` is
   * created. For Spark tests, this returns `CometTestShuffleMemoryAllocator` which is a test-only
   * allocator that should not be used in production.
   */
  public static CometShuffleMemoryAllocatorTrait getInstance(
      SparkConf conf, TaskMemoryManager taskMemoryManager, long pageSize) {
    boolean isSparkTesting = Utils.isTesting();
    boolean useUnifiedMemAllocator =
        (boolean)
            CometConf$.MODULE$.COMET_COLUMNAR_SHUFFLE_UNIFIED_MEMORY_ALLOCATOR_IN_TEST().get();

<<<<<<< HEAD
    if (isSparkTesting && !useUnifiedMemAllocator) {
=======
    if (!useUnifiedMemAllocator) {
>>>>>>> 9c1f0ee1
      synchronized (CometShuffleMemoryAllocator.class) {
        if (INSTANCE == null) {
          // CometTestShuffleMemoryAllocator handles pages by itself so it can be a singleton.
          INSTANCE = new CometTestShuffleMemoryAllocator(conf, taskMemoryManager, pageSize);
        }
      }
      return INSTANCE;
    } else {
      if (taskMemoryManager.getTungstenMemoryMode() != MemoryMode.OFF_HEAP) {
        throw new IllegalArgumentException(
            "CometShuffleMemoryAllocator should be used with off-heap "
                + "memory mode, but got "
                + taskMemoryManager.getTungstenMemoryMode());
      }

      // CometShuffleMemoryAllocator stores pages in TaskMemoryManager which is not singleton,
      // but one instance per task. So we need to create a new instance for each task.
      return new CometShuffleMemoryAllocator(taskMemoryManager, pageSize);
    }
  }

  CometShuffleMemoryAllocator(TaskMemoryManager taskMemoryManager, long pageSize) {
    super(taskMemoryManager, pageSize, MemoryMode.OFF_HEAP);
  }

  public long spill(long l, MemoryConsumer memoryConsumer) throws IOException {
    // JVM shuffle writer does not support spilling for other memory consumers
    return 0;
  }

  public synchronized MemoryBlock allocate(long required) {
    return this.allocatePage(required);
  }

  public synchronized void free(MemoryBlock block) {
    this.freePage(block);
  }

  /**
   * Returns the offset in the page for the given page plus base offset address. Note that this
   * method assumes that the page number is valid.
   */
  public long getOffsetInPage(long pagePlusOffsetAddress) {
    return taskMemoryManager.getOffsetInPage(pagePlusOffsetAddress);
  }

  public long encodePageNumberAndOffset(int pageNumber, long offsetInPage) {
    return TaskMemoryManager.encodePageNumberAndOffset(pageNumber, offsetInPage);
  }

  public long encodePageNumberAndOffset(MemoryBlock page, long offsetInPage) {
    return encodePageNumberAndOffset(page.pageNumber, offsetInPage - page.getBaseOffset());
  }
}<|MERGE_RESOLUTION|>--- conflicted
+++ resolved
@@ -52,11 +52,7 @@
         (boolean)
             CometConf$.MODULE$.COMET_COLUMNAR_SHUFFLE_UNIFIED_MEMORY_ALLOCATOR_IN_TEST().get();
 
-<<<<<<< HEAD
-    if (isSparkTesting && !useUnifiedMemAllocator) {
-=======
     if (!useUnifiedMemAllocator) {
->>>>>>> 9c1f0ee1
       synchronized (CometShuffleMemoryAllocator.class) {
         if (INSTANCE == null) {
           // CometTestShuffleMemoryAllocator handles pages by itself so it can be a singleton.
