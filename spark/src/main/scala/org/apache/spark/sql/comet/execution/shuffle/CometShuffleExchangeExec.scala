/*
 * Licensed to the Apache Software Foundation (ASF) under one
 * or more contributor license agreements.  See the NOTICE file
 * distributed with this work for additional information
 * regarding copyright ownership.  The ASF licenses this file
 * to you under the Apache License, Version 2.0 (the
 * "License"); you may not use this file except in compliance
 * with the License.  You may obtain a copy of the License at
 *
 *   http://www.apache.org/licenses/LICENSE-2.0
 *
 * Unless required by applicable law or agreed to in writing,
 * software distributed under the License is distributed on an
 * "AS IS" BASIS, WITHOUT WARRANTIES OR CONDITIONS OF ANY
 * KIND, either express or implied.  See the License for the
 * specific language governing permissions and limitations
 * under the License.
 */

package org.apache.spark.sql.comet.execution.shuffle

import java.nio.{ByteBuffer, ByteOrder}
import java.nio.file.{Files, Paths}
import java.util.function.Supplier

import scala.collection.JavaConverters.asJavaIterableConverter
import scala.concurrent.Future

import org.apache.spark._
import org.apache.spark.internal.config
import org.apache.spark.rdd.RDD
import org.apache.spark.scheduler.MapStatus
import org.apache.spark.serializer.Serializer
import org.apache.spark.shuffle.{IndexShuffleBlockResolver, ShuffleWriteMetricsReporter}
import org.apache.spark.shuffle.sort.SortShuffleManager
import org.apache.spark.sql.catalyst.InternalRow
import org.apache.spark.sql.catalyst.expressions.{Attribute, BoundReference, UnsafeProjection, UnsafeRow}
import org.apache.spark.sql.catalyst.expressions.codegen.LazilyGeneratedOrdering
import org.apache.spark.sql.catalyst.plans.logical.Statistics
import org.apache.spark.sql.catalyst.plans.physical._
import org.apache.spark.sql.comet.{CometExec, CometMetricNode, CometPlan}
import org.apache.spark.sql.comet.shims.ShimCometShuffleWriteProcessor
import org.apache.spark.sql.execution._
import org.apache.spark.sql.execution.exchange.{ENSURE_REQUIREMENTS, ShuffleExchangeLike, ShuffleOrigin}
import org.apache.spark.sql.execution.exchange.ShuffleExchangeExec
import org.apache.spark.sql.execution.metric.{SQLMetric, SQLMetrics, SQLShuffleReadMetricsReporter, SQLShuffleWriteMetricsReporter}
import org.apache.spark.sql.internal.SQLConf
import org.apache.spark.sql.vectorized.ColumnarBatch
import org.apache.spark.util.MutablePair
import org.apache.spark.util.collection.unsafe.sort.{PrefixComparators, RecordComparator}
import org.apache.spark.util.random.XORShiftRandom

import com.google.common.base.Objects

import org.apache.comet.CometConf
import org.apache.comet.serde.{OperatorOuterClass, PartitioningOuterClass, QueryPlanSerde}
import org.apache.comet.serde.OperatorOuterClass.{CompressionCodec, Operator}
import org.apache.comet.serde.QueryPlanSerde.serializeDataType
import org.apache.comet.shims.ShimCometShuffleExchangeExec

/**
 * Performs a shuffle that will result in the desired partitioning.
 */
case class CometShuffleExchangeExec(
    override val outputPartitioning: Partitioning,
    child: SparkPlan,
    originalPlan: ShuffleExchangeLike,
    shuffleOrigin: ShuffleOrigin = ENSURE_REQUIREMENTS,
    shuffleType: ShuffleType = CometNativeShuffle,
    advisoryPartitionSize: Option[Long] = None)
    extends ShuffleExchangeLike
    with CometPlan
    with ShimCometShuffleExchangeExec {

  private lazy val writeMetrics =
    SQLShuffleWriteMetricsReporter.createShuffleWriteMetrics(sparkContext)
  private[sql] lazy val readMetrics =
    SQLShuffleReadMetricsReporter.createShuffleReadMetrics(sparkContext)
  override lazy val metrics: Map[String, SQLMetric] = Map(
    "dataSize" -> SQLMetrics.createSizeMetric(sparkContext, "data size"),
    "numPartitions" -> SQLMetrics.createMetric(
      sparkContext,
      "number of partitions")) ++ readMetrics ++ writeMetrics ++ CometMetricNode.shuffleMetrics(
    sparkContext)

  override def nodeName: String = if (shuffleType == CometNativeShuffle) {
    "CometExchange"
  } else {
    "CometColumnarExchange"
  }

  private lazy val serializer: Serializer =
    new UnsafeRowSerializer(child.output.size, longMetric("dataSize"))

  @transient lazy val inputRDD: RDD[_] = if (shuffleType == CometNativeShuffle) {
    // CometNativeShuffle assumes that the input plan is Comet plan.
    child.executeColumnar()
  } else if (shuffleType == CometColumnarShuffle) {
    // CometColumnarShuffle assumes that the input plan is row-based plan from Spark.
    // One exception is that the input plan is CometScanExec which manually converts
    // ColumnarBatch to InternalRow in its doExecute().
    child.execute()
  } else {
    throw new UnsupportedOperationException(
      s"Unsupported shuffle type: ${shuffleType.getClass.getName}")
  }

  // 'mapOutputStatisticsFuture' is only needed when enable AQE.
  @transient
  override lazy val mapOutputStatisticsFuture: Future[MapOutputStatistics] = {
    if (inputRDD.getNumPartitions == 0) {
      Future.successful(null)
    } else {
      sparkContext.submitMapStage(shuffleDependency)
    }
  }

  override def numMappers: Int = shuffleDependency.rdd.getNumPartitions

  override def numPartitions: Int = shuffleDependency.partitioner.numPartitions

  override def getShuffleRDD(partitionSpecs: Array[ShufflePartitionSpec]): RDD[_] =
    new CometShuffledBatchRDD(shuffleDependency, readMetrics, partitionSpecs)

  override def runtimeStatistics: Statistics = {
    val dataSize = metrics("dataSize").value
    val rowCount = metrics(SQLShuffleWriteMetricsReporter.SHUFFLE_RECORDS_WRITTEN).value
    Statistics(dataSize, Some(rowCount))
  }

  // TODO: add `override` keyword after dropping Spark-3.x supports
  def shuffleId: Int = getShuffleId(shuffleDependency)

  /**
   * A [[ShuffleDependency]] that will partition rows of its child based on the partitioning
   * scheme defined in `newPartitioning`. Those partitions of the returned ShuffleDependency will
   * be the input of shuffle.
   */
  @transient
  lazy val shuffleDependency: ShuffleDependency[Int, _, _] =
    if (shuffleType == CometNativeShuffle) {
      val dep = CometShuffleExchangeExec.prepareShuffleDependency(
        inputRDD.asInstanceOf[RDD[ColumnarBatch]],
        child.output,
        outputPartitioning,
        serializer,
        metrics)
      metrics("numPartitions").set(dep.partitioner.numPartitions)
      val executionId = sparkContext.getLocalProperty(SQLExecution.EXECUTION_ID_KEY)
      SQLMetrics.postDriverMetricUpdates(
        sparkContext,
        executionId,
        metrics("numPartitions") :: Nil)
      dep
    } else if (shuffleType == CometColumnarShuffle) {
      val dep = CometShuffleExchangeExec.prepareJVMShuffleDependency(
        inputRDD.asInstanceOf[RDD[InternalRow]],
        child.output,
        outputPartitioning,
        serializer,
        metrics)
      metrics("numPartitions").set(dep.partitioner.numPartitions)
      val executionId = sparkContext.getLocalProperty(SQLExecution.EXECUTION_ID_KEY)
      SQLMetrics.postDriverMetricUpdates(
        sparkContext,
        executionId,
        metrics("numPartitions") :: Nil)
      dep
    } else {
      throw new UnsupportedOperationException(
        s"Unsupported shuffle type: ${shuffleType.getClass.getName}")
    }

  protected override def doExecute(): RDD[InternalRow] = {
    throw new UnsupportedOperationException(
      "CometShuffleExchangeExec.doExecute should not be executed.")
  }

  /**
   * Comet supports columnar execution.
   */
  override val supportsColumnar: Boolean = true

  /**
   * Caches the created CometShuffledBatchRDD so we can reuse that.
   */
  private var cachedShuffleRDD: CometShuffledBatchRDD = null

  /**
   * Comet returns RDD[ColumnarBatch] for columnar execution.
   */
  protected override def doExecuteColumnar(): RDD[ColumnarBatch] = {
    // Returns the same CometShuffledBatchRDD if this plan is used by multiple plans.
    if (cachedShuffleRDD == null) {
      cachedShuffleRDD = new CometShuffledBatchRDD(shuffleDependency, readMetrics)
    }
    cachedShuffleRDD
  }

  override protected def withNewChildInternal(newChild: SparkPlan): CometShuffleExchangeExec =
    copy(child = newChild)

  override def equals(obj: Any): Boolean = {
    obj match {
      case other: CometShuffleExchangeExec =>
        this.outputPartitioning == other.outputPartitioning &&
        this.shuffleOrigin == other.shuffleOrigin && this.child == other.child &&
        this.shuffleType == other.shuffleType &&
        this.advisoryPartitionSize == other.advisoryPartitionSize
      case _ =>
        false
    }
  }

  override def hashCode(): Int =
    Objects.hashCode(outputPartitioning, shuffleOrigin, shuffleType, advisoryPartitionSize, child)

  override def stringArgs: Iterator[Any] =
    Iterator(outputPartitioning, shuffleOrigin, shuffleType, child) ++ Iterator(s"[plan_id=$id]")
}

object CometShuffleExchangeExec extends ShimCometShuffleExchangeExec {
  def prepareShuffleDependency(
      rdd: RDD[ColumnarBatch],
      outputAttributes: Seq[Attribute],
      outputPartitioning: Partitioning,
      serializer: Serializer,
      metrics: Map[String, SQLMetric]): ShuffleDependency[Int, ColumnarBatch, ColumnarBatch] = {
    val numParts = rdd.getNumPartitions
    val dependency = new CometShuffleDependency[Int, ColumnarBatch, ColumnarBatch](
      rdd.map(
        (0, _)
      ), // adding fake partitionId that is always 0 because ShuffleDependency requires it
      serializer = serializer,
      shuffleWriterProcessor =
        new CometShuffleWriteProcessor(outputPartitioning, outputAttributes, metrics, numParts),
      shuffleType = CometNativeShuffle,
      partitioner = new Partitioner {
        override def numPartitions: Int = outputPartitioning.numPartitions
        override def getPartition(key: Any): Int = key.asInstanceOf[Int]
      },
      decodeTime = metrics("decode_time"))
    dependency
  }

  /**
   * This is copied from Spark `ShuffleExchangeExec.needToCopyObjectsBeforeShuffle`. The only
   * difference is that we use `BosonShuffleManager` instead of `SortShuffleManager`.
   */
  private def needToCopyObjectsBeforeShuffle(partitioner: Partitioner): Boolean = {
    // Note: even though we only use the partitioner's `numPartitions` field, we require it to be
    // passed instead of directly passing the number of partitions in order to guard against
    // corner-cases where a partitioner constructed with `numPartitions` partitions may output
    // fewer partitions (like RangePartitioner, for example).
    val conf = SparkEnv.get.conf
    val shuffleManager = SparkEnv.get.shuffleManager
    val sortBasedShuffleOn = shuffleManager.isInstanceOf[CometShuffleManager]
    val bypassMergeThreshold = conf.get(config.SHUFFLE_SORT_BYPASS_MERGE_THRESHOLD)
    val numParts = partitioner.numPartitions
    if (sortBasedShuffleOn) {
      if (numParts <= bypassMergeThreshold) {
        // If we're using the original SortShuffleManager and the number of output partitions is
        // sufficiently small, then Spark will fall back to the hash-based shuffle write path, which
        // doesn't buffer deserialized records.
        // Note that we'll have to remove this case if we fix SPARK-6026 and remove this bypass.
        false
      } else if (numParts <= SortShuffleManager.MAX_SHUFFLE_OUTPUT_PARTITIONS_FOR_SERIALIZED_MODE) {
        // SPARK-4550 and  SPARK-7081 extended sort-based shuffle to serialize individual records
        // prior to sorting them. This optimization is only applied in cases where shuffle
        // dependency does not specify an aggregator or ordering and the record serializer has
        // certain properties and the number of partitions doesn't exceed the limitation. If this
        // optimization is enabled, we can safely avoid the copy.
        //
        // Exchange never configures its ShuffledRDDs with aggregators or key orderings, and the
        // serializer in Spark SQL always satisfy the properties, so we only need to check whether
        // the number of partitions exceeds the limitation.
        false
      } else {
        // This different to Spark `SortShuffleManager`.
        // Comet doesn't use Spark `ExternalSorter` to buffer records in memory, so we don't need to
        // copy.
        false
      }
    } else {
      // Catch-all case to safely handle any future ShuffleManager implementations.
      true
    }
  }

  /**
   * Returns a [[ShuffleDependency]] that will partition rows of its child based on the
   * partitioning scheme defined in `newPartitioning`. Those partitions of the returned
   * ShuffleDependency will be the input of shuffle.
   */
  def prepareJVMShuffleDependency(
      rdd: RDD[InternalRow],
      outputAttributes: Seq[Attribute],
      newPartitioning: Partitioning,
      serializer: Serializer,
      writeMetrics: Map[String, SQLMetric]): ShuffleDependency[Int, InternalRow, InternalRow] = {
    val part: Partitioner = newPartitioning match {
      case RoundRobinPartitioning(numPartitions) => new HashPartitioner(numPartitions)
      case HashPartitioning(_, n) =>
        // For HashPartitioning, the partitioning key is already a valid partition ID, as we use
        // `HashPartitioning.partitionIdExpression` to produce partitioning key.
        new PartitionIdPassthrough(n)
      case RangePartitioning(sortingExpressions, numPartitions) =>
        // Extract only fields used for sorting to avoid collecting large fields that does not
        // affect sorting result when deciding partition bounds in RangePartitioner
        val rddForSampling = rdd.mapPartitionsInternal { iter =>
          val projection =
            UnsafeProjection.create(sortingExpressions.map(_.child), outputAttributes)
          val mutablePair = new MutablePair[InternalRow, Null]()
          // Internally, RangePartitioner runs a job on the RDD that samples keys to compute
          // partition bounds. To get accurate samples, we need to copy the mutable keys.
          iter.map(row => mutablePair.update(projection(row).copy(), null))
        }
        // Construct ordering on extracted sort key.
        val orderingAttributes = sortingExpressions.zipWithIndex.map { case (ord, i) =>
          ord.copy(child = BoundReference(i, ord.dataType, ord.nullable))
        }
        implicit val ordering = new LazilyGeneratedOrdering(orderingAttributes)
        new RangePartitioner(
          numPartitions,
          rddForSampling,
          ascending = true,
          samplePointsPerPartitionHint = SQLConf.get.rangeExchangeSampleSizePerPartition)
      case SinglePartition => new ConstantPartitioner
      case _ => throw new IllegalStateException(s"Exchange not implemented for $newPartitioning")
      // TODO: Handle BroadcastPartitioning.
    }
    def getPartitionKeyExtractor(): InternalRow => Any = newPartitioning match {
      case RoundRobinPartitioning(numPartitions) =>
        // Distributes elements evenly across output partitions, starting from a random partition.
        // nextInt(numPartitions) implementation has a special case when bound is a power of 2,
        // which is basically taking several highest bits from the initial seed, with only a
        // minimal scrambling. Due to deterministic seed, using the generator only once,
        // and lack of scrambling, the position values for power-of-two numPartitions always
        // end up being almost the same regardless of the index. substantially scrambling the
        // seed by hashing will help. Refer to SPARK-21782 for more details.
        val partitionId = TaskContext.get().partitionId()
        var position = new XORShiftRandom(partitionId).nextInt(numPartitions)
        (_: InternalRow) => {
          // The HashPartitioner will handle the `mod` by the number of partitions
          position += 1
          position
        }
      case h: HashPartitioning =>
        val projection = UnsafeProjection.create(h.partitionIdExpression :: Nil, outputAttributes)
        row => projection(row).getInt(0)
      case RangePartitioning(sortingExpressions, _) =>
        val projection =
          UnsafeProjection.create(sortingExpressions.map(_.child), outputAttributes)
        row => projection(row)
      case SinglePartition => identity
      case _ => throw new IllegalStateException(s"Exchange not implemented for $newPartitioning")
    }

    val isRoundRobin = newPartitioning.isInstanceOf[RoundRobinPartitioning] &&
      newPartitioning.numPartitions > 1

    val rddWithPartitionIds: RDD[Product2[Int, InternalRow]] = {
      // [SPARK-23207] Have to make sure the generated RoundRobinPartitioning is deterministic,
      // otherwise a retry task may output different rows and thus lead to data loss.
      //
      // Currently we following the most straight-forward way that perform a local sort before
      // partitioning.
      //
      // Note that we don't perform local sort if the new partitioning has only 1 partition, under
      // that case all output rows go to the same partition.
      val newRdd = if (isRoundRobin && SQLConf.get.sortBeforeRepartition) {
        rdd.mapPartitionsInternal { iter =>
          val recordComparatorSupplier = new Supplier[RecordComparator] {
            override def get: RecordComparator = new RecordBinaryComparator()
          }
          // The comparator for comparing row hashcode, which should always be Integer.
          val prefixComparator = PrefixComparators.LONG

          // The prefix computer generates row hashcode as the prefix, so we may decrease the
          // probability that the prefixes are equal when input rows choose column values from a
          // limited range.
          val prefixComputer = new UnsafeExternalRowSorter.PrefixComputer {
            private val result = new UnsafeExternalRowSorter.PrefixComputer.Prefix
            override def computePrefix(
                row: InternalRow): UnsafeExternalRowSorter.PrefixComputer.Prefix = {
              // The hashcode generated from the binary form of a [[UnsafeRow]] should not be null.
              result.isNull = false
              result.value = row.hashCode()
              result
            }
          }
          val pageSize = SparkEnv.get.memoryManager.pageSizeBytes

          val sorter = UnsafeExternalRowSorter.createWithRecordComparator(
            fromAttributes(outputAttributes),
            recordComparatorSupplier,
            prefixComparator,
            prefixComputer,
            pageSize,
            // We are comparing binary here, which does not support radix sort.
            // See more details in SPARK-28699.
            false)
          sorter.sort(iter.asInstanceOf[Iterator[UnsafeRow]])
        }
      } else {
        rdd
      }

      // round-robin function is order sensitive if we don't sort the input.
      val isOrderSensitive = isRoundRobin && !SQLConf.get.sortBeforeRepartition
      if (CometShuffleExchangeExec.needToCopyObjectsBeforeShuffle(part)) {
        newRdd.mapPartitionsWithIndexInternal(
          (_, iter) => {
            val getPartitionKey = getPartitionKeyExtractor()
            iter.map { row => (part.getPartition(getPartitionKey(row)), row.copy()) }
          },
          isOrderSensitive = isOrderSensitive)
      } else {
        newRdd.mapPartitionsWithIndexInternal(
          (_, iter) => {
            val getPartitionKey = getPartitionKeyExtractor()
            val mutablePair = new MutablePair[Int, InternalRow]()
            iter.map { row => mutablePair.update(part.getPartition(getPartitionKey(row)), row) }
          },
          isOrderSensitive = isOrderSensitive)
      }
    }

    // Now, we manually create a ShuffleDependency. Because pairs in rddWithPartitionIds
    // are in the form of (partitionId, row) and every partitionId is in the expected range
    // [0, part.numPartitions - 1]. The partitioner of this is a PartitionIdPassthrough.
    val dependency =
      new CometShuffleDependency[Int, InternalRow, InternalRow](
        rddWithPartitionIds,
        new PartitionIdPassthrough(part.numPartitions),
        serializer,
        shuffleWriterProcessor = ShuffleExchangeExec.createShuffleWriteProcessor(writeMetrics),
        shuffleType = CometColumnarShuffle,
        schema = Some(fromAttributes(outputAttributes)),
        decodeTime = writeMetrics("decode_time"))

    dependency
  }
}

/**
 * A [[ShuffleWriteProcessor]] that will delegate shuffle write to native shuffle.
 * @param metrics
 *   metrics to report
 */
class CometShuffleWriteProcessor(
    outputPartitioning: Partitioning,
    outputAttributes: Seq[Attribute],
    metrics: Map[String, SQLMetric],
    numParts: Int)
    extends ShimCometShuffleWriteProcessor {

  private val OFFSET_LENGTH = 8

  override protected def createMetricsReporter(
      context: TaskContext): ShuffleWriteMetricsReporter = {
    new SQLShuffleWriteMetricsReporter(context.taskMetrics().shuffleWriteMetrics, metrics)
  }

  override def write(
      inputs: Iterator[_],
      dep: ShuffleDependency[_, _, _],
      mapId: Long,
      mapIndex: Int,
      context: TaskContext): MapStatus = {
    val metricsReporter = createMetricsReporter(context)
    val shuffleBlockResolver =
      SparkEnv.get.shuffleManager.shuffleBlockResolver.asInstanceOf[IndexShuffleBlockResolver]
    val dataFile = shuffleBlockResolver.getDataFile(dep.shuffleId, mapId)
    val indexFile = shuffleBlockResolver.getIndexFile(dep.shuffleId, mapId)
    val tempDataFilename = dataFile.getPath.replace(".data", ".data.tmp")
    val tempIndexFilename = indexFile.getPath.replace(".index", ".index.tmp")
    val tempDataFilePath = Paths.get(tempDataFilename)
    val tempIndexFilePath = Paths.get(tempIndexFilename)

    // Call native shuffle write
    val nativePlan = getNativePlan(tempDataFilename, tempIndexFilename)

    val detailedMetrics = Seq(
      "elapsed_compute",
<<<<<<< HEAD
      "ipc_time",
=======
      "encode_time",
>>>>>>> 9c1f0ee1
      "repart_time",
      "mempool_time",
      "input_batches",
      "spill_count",
      "spilled_bytes")

    // Maps native metrics to SQL metrics
    val nativeSQLMetrics = Map(
      "output_rows" -> metrics(SQLShuffleWriteMetricsReporter.SHUFFLE_RECORDS_WRITTEN),
      "data_size" -> metrics("dataSize"),
      "write_time" -> metrics(SQLShuffleWriteMetricsReporter.SHUFFLE_WRITE_TIME)) ++
      metrics.filterKeys(detailedMetrics.contains)
    val nativeMetrics = CometMetricNode(nativeSQLMetrics)

    // Getting rid of the fake partitionId
    val newInputs = inputs.asInstanceOf[Iterator[_ <: Product2[Any, Any]]].map(_._2)

    val cometIter = CometExec.getCometIterator(
      Seq(newInputs.asInstanceOf[Iterator[ColumnarBatch]]),
      outputAttributes.length,
      nativePlan,
      nativeMetrics,
      numParts,
      context.partitionId())

    while (cometIter.hasNext) {
      cometIter.next()
    }

    // get partition lengths from shuffle write output index file
    var offset = 0L
    val partitionLengths = Files
      .readAllBytes(tempIndexFilePath)
      .grouped(OFFSET_LENGTH)
      .drop(1) // first partition offset is always 0
      .map(indexBytes => {
        val partitionOffset =
          ByteBuffer.wrap(indexBytes).order(ByteOrder.LITTLE_ENDIAN).getLong
        val partitionLength = partitionOffset - offset
        offset = partitionOffset
        partitionLength
      })
      .toArray

    // Total written bytes at native
    metricsReporter.incBytesWritten(Files.size(tempDataFilePath))

    // commit
    shuffleBlockResolver.writeMetadataFileAndCommit(
      dep.shuffleId,
      mapId,
      partitionLengths,
      Array.empty, // TODO: add checksums
      tempDataFilePath.toFile)
    MapStatus.apply(SparkEnv.get.blockManager.shuffleServerId, partitionLengths, mapId)
  }

  def getNativePlan(dataFile: String, indexFile: String): Operator = {
    val scanBuilder = OperatorOuterClass.Scan.newBuilder().setSource("ShuffleWriterInput")
    val opBuilder = OperatorOuterClass.Operator.newBuilder()

    val scanTypes = outputAttributes.flatten { attr =>
      serializeDataType(attr.dataType)
    }

    if (scanTypes.length == outputAttributes.length) {
      scanBuilder.addAllFields(scanTypes.asJava)

      val shuffleWriterBuilder = OperatorOuterClass.ShuffleWriter.newBuilder()
      shuffleWriterBuilder.setOutputDataFile(dataFile)
      shuffleWriterBuilder.setOutputIndexFile(indexFile)
      shuffleWriterBuilder.setEnableFastEncoding(
        CometConf.COMET_SHUFFLE_ENABLE_FAST_ENCODING.get())

      if (SparkEnv.get.conf.getBoolean("spark.shuffle.compress", true)) {
        val codec = CometConf.COMET_EXEC_SHUFFLE_COMPRESSION_CODEC.get() match {
          case "zstd" => CompressionCodec.Zstd
          case "lz4" => CompressionCodec.Lz4
          case "snappy" => CompressionCodec.Snappy
          case other => throw new UnsupportedOperationException(s"invalid codec: $other")
        }
        shuffleWriterBuilder.setCodec(codec)
      } else {
        shuffleWriterBuilder.setCodec(CompressionCodec.None)
      }
      shuffleWriterBuilder.setCompressionLevel(
        CometConf.COMET_EXEC_SHUFFLE_COMPRESSION_ZSTD_LEVEL.get)

      outputPartitioning match {
        case _: HashPartitioning =>
          val hashPartitioning = outputPartitioning.asInstanceOf[HashPartitioning]

          val partitioning = PartitioningOuterClass.HashRepartition.newBuilder()
          partitioning.setNumPartitions(outputPartitioning.numPartitions)

          val partitionExprs = hashPartitioning.expressions
            .flatMap(e => QueryPlanSerde.exprToProto(e, outputAttributes))

          if (partitionExprs.length != hashPartitioning.expressions.length) {
            throw new UnsupportedOperationException(
              s"Partitioning $hashPartitioning is not supported.")
          }

          partitioning.addAllHashExpression(partitionExprs.asJava)

          val partitioningBuilder = PartitioningOuterClass.Partitioning.newBuilder()
          shuffleWriterBuilder.setPartitioning(
            partitioningBuilder.setHashPartition(partitioning).build())

        case SinglePartition =>
          val partitioning = PartitioningOuterClass.SinglePartition.newBuilder()

          val partitioningBuilder = PartitioningOuterClass.Partitioning.newBuilder()
          shuffleWriterBuilder.setPartitioning(
            partitioningBuilder.setSinglePartition(partitioning).build())

        case _ =>
          throw new UnsupportedOperationException(
            s"Partitioning $outputPartitioning is not supported.")
      }

      val shuffleWriterOpBuilder = OperatorOuterClass.Operator.newBuilder()
      shuffleWriterOpBuilder
        .setShuffleWriter(shuffleWriterBuilder)
        .addChildren(opBuilder.setScan(scanBuilder).build())
        .build()
    } else {
      // There are unsupported scan type
      throw new UnsupportedOperationException(
        s"$outputAttributes contains unsupported data types for CometShuffleExchangeExec.")
    }
  }
}

/**
 * Copied from Spark `PartitionIdPassthrough` as it is private in Spark 3.3.
 */
private[spark] class PartitionIdPassthrough(override val numPartitions: Int) extends Partitioner {
  override def getPartition(key: Any): Int = key.asInstanceOf[Int]
}

/**
 * Copied from Spark `ConstantPartitioner` as it doesn't exist in Spark 3.3.
 */
private[spark] class ConstantPartitioner extends Partitioner {
  override def numPartitions: Int = 1
  override def getPartition(key: Any): Int = 0
}<|MERGE_RESOLUTION|>--- conflicted
+++ resolved
@@ -483,11 +483,7 @@
 
     val detailedMetrics = Seq(
       "elapsed_compute",
-<<<<<<< HEAD
-      "ipc_time",
-=======
       "encode_time",
->>>>>>> 9c1f0ee1
       "repart_time",
       "mempool_time",
       "input_batches",
