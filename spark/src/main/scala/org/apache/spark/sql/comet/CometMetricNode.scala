/*
 * Licensed to the Apache Software Foundation (ASF) under one
 * or more contributor license agreements.  See the NOTICE file
 * distributed with this work for additional information
 * regarding copyright ownership.  The ASF licenses this file
 * to you under the Apache License, Version 2.0 (the
 * "License"); you may not use this file except in compliance
 * with the License.  You may obtain a copy of the License at
 *
 *   http://www.apache.org/licenses/LICENSE-2.0
 *
 * Unless required by applicable law or agreed to in writing,
 * software distributed under the License is distributed on an
 * "AS IS" BASIS, WITHOUT WARRANTIES OR CONDITIONS OF ANY
 * KIND, either express or implied.  See the License for the
 * specific language governing permissions and limitations
 * under the License.
 */

package org.apache.spark.sql.comet

import org.apache.spark.SparkContext
import org.apache.spark.internal.Logging
import org.apache.spark.sql.execution.SparkPlan
import org.apache.spark.sql.execution.metric.{SQLMetric, SQLMetrics}

/**
 * A node carrying SQL metrics from SparkPlan, and metrics of its children. Native code will call
 * [[getChildNode]] and [[set]] to update the metrics.
 *
 * @param metrics
 *   the mapping between metric name of native operator to `SQLMetric` of Spark operator. For
 *   example, `numOutputRows` -> `SQLMetrics("numOutputRows")` means the native operator will
 *   update `numOutputRows` metric with the value of `SQLMetrics("numOutputRows")` in Spark
 *   operator.
 */
case class CometMetricNode(metrics: Map[String, SQLMetric], children: Seq[CometMetricNode])
    extends Logging {

  /**
   * Gets a child node. Called from native.
   */
  def getChildNode(i: Int): CometMetricNode = {
    if (i < 0 || i >= children.length) {
      // TODO: throw an exception, e.g. IllegalArgumentException, instead?
      return null
    }
    children(i)
  }

  /**
   * Update the value of a metric. This method will typically be called multiple times for the
   * same metric during multiple calls to executePlan.
   *
   * @param metricName
   *   the name of the metric at native operator.
   * @param v
   *   the value to set.
   */
  def set(metricName: String, v: Long): Unit = {
    metrics.get(metricName) match {
      case Some(metric) => metric.set(v)
      case None =>
        // no-op
        logDebug(s"Non-existing metric: $metricName. Ignored")
    }
  }
}

object CometMetricNode {

  /**
   * The baseline SQL metrics for DataFusion `BaselineMetrics`.
   */
  def baselineMetrics(sc: SparkContext): Map[String, SQLMetric] = {
    Map(
      "output_rows" -> SQLMetrics.createMetric(sc, "number of output rows"),
      "elapsed_compute" -> SQLMetrics.createNanoTimingMetric(
        sc,
        "total time (in ms) spent in this operator"))
  }

  /**
   * SQL Metrics for Comet native ScanExec
   */
  def scanMetrics(sc: SparkContext): Map[String, SQLMetric] = {
    Map(
      "cast_time" ->
        SQLMetrics.createNanoTimingMetric(sc, "Total time for casting columns"))
  }

  /**
   * SQL Metrics for DataFusion HashJoin
   */
  def hashJoinMetrics(sc: SparkContext): Map[String, SQLMetric] = {
    Map(
      "build_time" ->
        SQLMetrics.createNanoTimingMetric(sc, "Total time for collecting build-side of join"),
      "build_input_batches" ->
        SQLMetrics.createMetric(sc, "Number of batches consumed by build-side"),
      "build_input_rows" ->
        SQLMetrics.createMetric(sc, "Number of rows consumed by build-side"),
      "build_mem_used" ->
        SQLMetrics.createSizeMetric(sc, "Memory used by build-side"),
      "input_batches" ->
        SQLMetrics.createMetric(sc, "Number of batches consumed by probe-side"),
      "input_rows" ->
        SQLMetrics.createMetric(sc, "Number of rows consumed by probe-side"),
      "output_batches" -> SQLMetrics.createMetric(sc, "Number of batches produced"),
      "output_rows" -> SQLMetrics.createMetric(sc, "Number of rows produced"),
      "join_time" -> SQLMetrics.createNanoTimingMetric(sc, "Total time for joining"))
  }

  /**
   * SQL Metrics for DataFusion SortMergeJoin
   */
  def sortMergeJoinMetrics(sc: SparkContext): Map[String, SQLMetric] = {
    Map(
      "peak_mem_used" ->
        SQLMetrics.createSizeMetric(sc, "Memory used by build-side"),
      "input_batches" ->
        SQLMetrics.createMetric(sc, "Number of batches consumed by probe-side"),
      "input_rows" ->
        SQLMetrics.createMetric(sc, "Number of rows consumed by probe-side"),
      "output_batches" -> SQLMetrics.createMetric(sc, "Number of batches produced"),
      "output_rows" -> SQLMetrics.createMetric(sc, "Number of rows produced"),
      "join_time" -> SQLMetrics.createNanoTimingMetric(sc, "Total time for joining"),
      "spill_count" -> SQLMetrics.createMetric(sc, "Count of spills"),
      "spilled_bytes" -> SQLMetrics.createSizeMetric(sc, "Total spilled bytes"),
      "spilled_rows" -> SQLMetrics.createMetric(sc, "Total spilled rows"))
  }

  def shuffleMetrics(sc: SparkContext): Map[String, SQLMetric] = {
    Map(
<<<<<<< HEAD
      "elapsed_compute" -> SQLMetrics.createNanoTimingMetric(sc, "native shuffle time"),
      "mempool_time" -> SQLMetrics.createNanoTimingMetric(sc, "memory pool time"),
      "repart_time" -> SQLMetrics.createNanoTimingMetric(sc, "repartition time"),
      "ipc_time" -> SQLMetrics.createNanoTimingMetric(sc, "encoding and compression time"),
=======
      "elapsed_compute" -> SQLMetrics.createNanoTimingMetric(sc, "native shuffle writer time"),
      "mempool_time" -> SQLMetrics.createNanoTimingMetric(sc, "memory pool time"),
      "repart_time" -> SQLMetrics.createNanoTimingMetric(sc, "repartition time"),
      "encode_time" -> SQLMetrics.createNanoTimingMetric(sc, "encoding and compression time"),
      "decode_time" -> SQLMetrics.createNanoTimingMetric(sc, "decoding and decompression time"),
>>>>>>> 9c1f0ee1
      "spill_count" -> SQLMetrics.createMetric(sc, "number of spills"),
      "spilled_bytes" -> SQLMetrics.createMetric(sc, "spilled bytes"),
      "input_batches" -> SQLMetrics.createMetric(sc, "number of input batches"))
  }

  /**
   * Creates a [[CometMetricNode]] from a [[CometPlan]].
   */
  def fromCometPlan(cometPlan: SparkPlan): CometMetricNode = {
    val children = cometPlan.children.map(fromCometPlan)
    CometMetricNode(cometPlan.metrics, children)
  }

  /**
   * Creates a [[CometMetricNode]] from a map of [[SQLMetric]].
   */
  def apply(metrics: Map[String, SQLMetric]): CometMetricNode = {
    CometMetricNode(metrics, Nil)
  }
}<|MERGE_RESOLUTION|>--- conflicted
+++ resolved
@@ -132,18 +132,11 @@
 
   def shuffleMetrics(sc: SparkContext): Map[String, SQLMetric] = {
     Map(
-<<<<<<< HEAD
-      "elapsed_compute" -> SQLMetrics.createNanoTimingMetric(sc, "native shuffle time"),
-      "mempool_time" -> SQLMetrics.createNanoTimingMetric(sc, "memory pool time"),
-      "repart_time" -> SQLMetrics.createNanoTimingMetric(sc, "repartition time"),
-      "ipc_time" -> SQLMetrics.createNanoTimingMetric(sc, "encoding and compression time"),
-=======
       "elapsed_compute" -> SQLMetrics.createNanoTimingMetric(sc, "native shuffle writer time"),
       "mempool_time" -> SQLMetrics.createNanoTimingMetric(sc, "memory pool time"),
       "repart_time" -> SQLMetrics.createNanoTimingMetric(sc, "repartition time"),
       "encode_time" -> SQLMetrics.createNanoTimingMetric(sc, "encoding and compression time"),
       "decode_time" -> SQLMetrics.createNanoTimingMetric(sc, "decoding and decompression time"),
->>>>>>> 9c1f0ee1
       "spill_count" -> SQLMetrics.createMetric(sc, "number of spills"),
       "spilled_bytes" -> SQLMetrics.createMetric(sc, "spilled bytes"),
       "input_batches" -> SQLMetrics.createMetric(sc, "number of input batches"))
