/*
 * Licensed to the Apache Software Foundation (ASF) under one
 * or more contributor license agreements.  See the NOTICE file
 * distributed with this work for additional information
 * regarding copyright ownership.  The ASF licenses this file
 * to you under the Apache License, Version 2.0 (the
 * "License"); you may not use this file except in compliance
 * with the License.  You may obtain a copy of the License at
 *
 *   http://www.apache.org/licenses/LICENSE-2.0
 *
 * Unless required by applicable law or agreed to in writing,
 * software distributed under the License is distributed on an
 * "AS IS" BASIS, WITHOUT WARRANTIES OR CONDITIONS OF ANY
 * KIND, either express or implied.  See the License for the
 * specific language governing permissions and limitations
 * under the License.
 */

package org.apache.comet

import org.apache.spark._
import org.apache.spark.internal.Logging
import org.apache.spark.sql.comet.CometMetricNode
import org.apache.spark.sql.vectorized._

import org.apache.comet.CometConf.{COMET_BATCH_SIZE, COMET_BLOCKING_THREADS, COMET_DEBUG_ENABLED, COMET_EXEC_MEMORY_POOL_TYPE, COMET_EXPLAIN_NATIVE_ENABLED, COMET_WORKER_THREADS}
import org.apache.comet.vector.NativeUtil

/**
 * An iterator class used to execute Comet native query. It takes an input iterator which comes
 * from Comet Scan and is expected to produce batches of Arrow Arrays. During consuming this
 * iterator, it will consume input iterator and pass Arrow Arrays to Comet native engine by
 * addresses. Even after the end of input iterator, this iterator still possibly continues
 * executing native query as there might be blocking operators such as Sort, Aggregate. The API
 * `hasNext` can be used to check if it is the end of this iterator (i.e. the native query is
 * done).
 *
 * @param inputs
 *   The input iterators producing sequence of batches of Arrow Arrays.
 * @param protobufQueryPlan
 *   The serialized bytes of Spark execution plan.
 * @param numParts
 *   The number of partitions.
 * @param partitionIndex
 *   The index of the partition.
 */
class CometExecIterator(
    val id: Long,
    inputs: Seq[Iterator[ColumnarBatch]],
    numOutputCols: Int,
    protobufQueryPlan: Array[Byte],
    nativeMetrics: CometMetricNode,
    numParts: Int,
    partitionIndex: Int)
<<<<<<< HEAD
    extends Iterator[ColumnarBatch] {
=======
    extends Iterator[ColumnarBatch]
    with Logging {
>>>>>>> 9c1f0ee1

  private val nativeLib = new Native()
  private val nativeUtil = new NativeUtil()
  private val cometBatchIterators = inputs.map { iterator =>
    new CometBatchIterator(iterator, nativeUtil)
  }.toArray
  private val plan = {
    val conf = SparkEnv.get.conf
    // Only enable unified memory manager when off-heap mode is enabled. Otherwise,
    // we'll use the built-in memory pool from DF, and initializes with `memory_limit`
    // and `memory_fraction` below.
    nativeLib.createPlan(
      id,
      cometBatchIterators,
      protobufQueryPlan,
      numParts,
      nativeMetrics,
      new CometTaskMemoryManager(id),
      batchSize = COMET_BATCH_SIZE.get(),
      use_unified_memory_manager = conf.getBoolean("spark.memory.offHeap.enabled", false),
<<<<<<< HEAD
      memory_limit = CometSparkSessionExtensions.getCometMemoryOverhead(conf),
      memory_fraction = COMET_EXEC_MEMORY_FRACTION.get(),
=======
      memory_pool_type = COMET_EXEC_MEMORY_POOL_TYPE.get(),
      memory_limit = CometSparkSessionExtensions.getCometMemoryOverhead(conf),
      memory_limit_per_task = getMemoryLimitPerTask(conf),
      task_attempt_id = TaskContext.get().taskAttemptId,
>>>>>>> 9c1f0ee1
      debug = COMET_DEBUG_ENABLED.get(),
      explain = COMET_EXPLAIN_NATIVE_ENABLED.get(),
      workerThreads = COMET_WORKER_THREADS.get(),
      blockingThreads = COMET_BLOCKING_THREADS.get())
  }

  private var nextBatch: Option[ColumnarBatch] = None
  private var prevBatch: ColumnarBatch = null
  private var currentBatch: ColumnarBatch = null
  private var closed: Boolean = false

<<<<<<< HEAD
=======
  private def getMemoryLimitPerTask(conf: SparkConf): Long = {
    val numCores = numDriverOrExecutorCores(conf).toFloat
    val maxMemory = CometSparkSessionExtensions.getCometMemoryOverhead(conf)
    val coresPerTask = conf.get("spark.task.cpus", "1").toFloat
    // example 16GB maxMemory * 16 cores with 4 cores per task results
    // in memory_limit_per_task = 16 GB * 4 / 16 = 16 GB / 4 = 4GB
    val limit = (maxMemory.toFloat * coresPerTask / numCores).toLong
    logInfo(
      s"Calculated per-task memory limit of $limit ($maxMemory * $coresPerTask / $numCores)")
    limit
  }

  private def numDriverOrExecutorCores(conf: SparkConf): Int = {
    def convertToInt(threads: String): Int = {
      if (threads == "*") Runtime.getRuntime.availableProcessors() else threads.toInt
    }
    val LOCAL_N_REGEX = """local\[([0-9]+|\*)\]""".r
    val LOCAL_N_FAILURES_REGEX = """local\[([0-9]+|\*)\s*,\s*([0-9]+)\]""".r
    val master = conf.get("spark.master")
    master match {
      case "local" => 1
      case LOCAL_N_REGEX(threads) => convertToInt(threads)
      case LOCAL_N_FAILURES_REGEX(threads, _) => convertToInt(threads)
      case _ => conf.get("spark.executor.cores", "1").toInt
    }
  }

>>>>>>> 9c1f0ee1
  def getNextBatch(): Option[ColumnarBatch] = {
    assert(partitionIndex >= 0 && partitionIndex < numParts)

    nativeUtil.getNextBatch(
      numOutputCols,
      (arrayAddrs, schemaAddrs) => {
        val ctx = TaskContext.get()
        nativeLib.executePlan(ctx.stageId(), partitionIndex, plan, arrayAddrs, schemaAddrs)
      })
  }

  override def hasNext: Boolean = {
    if (closed) return false

    if (nextBatch.isDefined) {
      return true
    }

    // Close previous batch if any.
    // This is to guarantee safety at the native side before we overwrite the buffer memory
    // shared across batches in the native side.
    if (prevBatch != null) {
      prevBatch.close()
      prevBatch = null
    }

    nextBatch = getNextBatch()

    if (nextBatch.isEmpty) {
      close()
      false
    } else {
      true
    }
  }

  override def next(): ColumnarBatch = {
    if (currentBatch != null) {
      // Eagerly release Arrow Arrays in the previous batch
      currentBatch.close()
      currentBatch = null
    }

    if (nextBatch.isEmpty && !hasNext) {
      throw new NoSuchElementException("No more element")
    }

    currentBatch = nextBatch.get
    prevBatch = currentBatch
    nextBatch = None
    currentBatch
  }

  def close(): Unit = synchronized {
    if (!closed) {
      if (currentBatch != null) {
        currentBatch.close()
        currentBatch = null
      }
      nativeUtil.close()
      nativeLib.releasePlan(plan)

      // The allocator thoughts the exported ArrowArray and ArrowSchema structs are not released,
      // so it will report:
      // Caused by: java.lang.IllegalStateException: Memory was leaked by query.
      // Memory leaked: (516) Allocator(ROOT) 0/516/808/9223372036854775807 (res/actual/peak/limit)
      // Suspect this seems a false positive leak, because there is no reported memory leak at JVM
      // when profiling. `allocator` reports a leak because it calculates the accumulated number
      // of memory allocated for ArrowArray and ArrowSchema. But these exported ones will be
      // released in native side later.
      // More to clarify it. For ArrowArray and ArrowSchema, Arrow will put a release field into the
      // memory region which is a callback function pointer (C function) that could be called to
      // release these structs in native code too. Once we wrap their memory addresses at native
      // side using FFI ArrowArray and ArrowSchema, and drop them later, the callback function will
      // be called to release the memory.
      // But at JVM, the allocator doesn't know about this fact so it still keeps the accumulated
      // number.
      // Tried to manually do `release` and `close` that can make the allocator happy, but it will
      // cause JVM runtime failure.

      // allocator.close()
      closed = true
    }
  }
}<|MERGE_RESOLUTION|>--- conflicted
+++ resolved
@@ -53,12 +53,8 @@
     nativeMetrics: CometMetricNode,
     numParts: Int,
     partitionIndex: Int)
-<<<<<<< HEAD
-    extends Iterator[ColumnarBatch] {
-=======
     extends Iterator[ColumnarBatch]
     with Logging {
->>>>>>> 9c1f0ee1
 
   private val nativeLib = new Native()
   private val nativeUtil = new NativeUtil()
@@ -79,15 +75,10 @@
       new CometTaskMemoryManager(id),
       batchSize = COMET_BATCH_SIZE.get(),
       use_unified_memory_manager = conf.getBoolean("spark.memory.offHeap.enabled", false),
-<<<<<<< HEAD
-      memory_limit = CometSparkSessionExtensions.getCometMemoryOverhead(conf),
-      memory_fraction = COMET_EXEC_MEMORY_FRACTION.get(),
-=======
       memory_pool_type = COMET_EXEC_MEMORY_POOL_TYPE.get(),
       memory_limit = CometSparkSessionExtensions.getCometMemoryOverhead(conf),
       memory_limit_per_task = getMemoryLimitPerTask(conf),
       task_attempt_id = TaskContext.get().taskAttemptId,
->>>>>>> 9c1f0ee1
       debug = COMET_DEBUG_ENABLED.get(),
       explain = COMET_EXPLAIN_NATIVE_ENABLED.get(),
       workerThreads = COMET_WORKER_THREADS.get(),
@@ -99,8 +90,6 @@
   private var currentBatch: ColumnarBatch = null
   private var closed: Boolean = false
 
-<<<<<<< HEAD
-=======
   private def getMemoryLimitPerTask(conf: SparkConf): Long = {
     val numCores = numDriverOrExecutorCores(conf).toFloat
     val maxMemory = CometSparkSessionExtensions.getCometMemoryOverhead(conf)
@@ -128,7 +117,6 @@
     }
   }
 
->>>>>>> 9c1f0ee1
   def getNextBatch(): Option[ColumnarBatch] = {
     assert(partitionIndex >= 0 && partitionIndex < numParts)
 
