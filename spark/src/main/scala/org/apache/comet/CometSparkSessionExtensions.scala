--- conflicted
+++ resolved
@@ -190,6 +190,23 @@
 
           // data source V1
           case scanExec @ FileSourceScanExec(
+                HadoopFsRelation(_, partitionSchema, _, _, _: ParquetFileFormat, _),
+                _: Seq[_],
+                requiredSchema,
+                _,
+                _,
+                _,
+                _,
+                _,
+                _)
+              if CometNativeScanExec.isSchemaSupported(requiredSchema)
+                && CometNativeScanExec.isSchemaSupported(partitionSchema)
+                && COMET_FULL_NATIVE_SCAN_ENABLED.get =>
+            logInfo("Comet extension enabled for v1 full native Scan")
+            CometScanExec(scanExec, session)
+
+          // data source V1
+          case scanExec @ FileSourceScanExec(
                 HadoopFsRelation(_, partitionSchema, _, _, fileFormat, _),
                 _: Seq[_],
                 requiredSchema,
@@ -199,29 +216,8 @@
                 _,
                 _,
                 _)
-<<<<<<< HEAD
-              if CometNativeScanExec.isSchemaSupported(requiredSchema)
-                && CometNativeScanExec.isSchemaSupported(partitionSchema)
-                && COMET_FULL_NATIVE_SCAN_ENABLED.get =>
-            logInfo("Comet extension enabled for v1 full native Scan")
-            CometScanExec(scanExec, session)
-
-          // data source V1
-          case scanExec @ FileSourceScanExec(
-                HadoopFsRelation(_, partitionSchema, _, _, _: ParquetFileFormat, _),
-                _: Seq[_],
-                requiredSchema,
-                _,
-                _,
-                _,
-                _,
-                _,
-                _)
-              if CometScanExec.isSchemaSupported(requiredSchema)
-=======
               if CometScanExec.isFileFormatSupported(fileFormat)
                 && CometScanExec.isSchemaSupported(requiredSchema)
->>>>>>> 46a28db5
                 && CometScanExec.isSchemaSupported(partitionSchema) =>
             logInfo("Comet extension enabled for v1 Scan")
             CometScanExec(scanExec, session)
