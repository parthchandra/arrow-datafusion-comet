--- conflicted
+++ resolved
@@ -199,7 +199,6 @@
                 _,
                 _,
                 _)
-<<<<<<< HEAD
               if CometNativeScanExec.isSchemaSupported(requiredSchema)
                 && CometNativeScanExec.isSchemaSupported(partitionSchema)
                 // TODO we only enable full native scan if COMET_EXEC_ENABLED is enabled
@@ -222,8 +221,6 @@
                 _,
                 _,
                 _)
-=======
->>>>>>> 82022af6
               if CometScanExec.isFileFormatSupported(fileFormat)
                 && CometScanExec.isSchemaSupported(requiredSchema)
                 && CometScanExec.isSchemaSupported(partitionSchema) =>
@@ -1244,7 +1241,6 @@
     }
   }
 
-<<<<<<< HEAD
   private[comet] def isOffHeapEnabled(conf: SQLConf): Boolean =
     conf.getConfString("spark.memory.offHeap.enabled", "false").toBoolean
 
@@ -1253,8 +1249,6 @@
     System.getenv("SPARK_TESTING") != null || System.getProperty("spark.testing") != null
   }
 
-=======
->>>>>>> 82022af6
   // Check whether Comet shuffle is enabled:
   // 1. `COMET_EXEC_SHUFFLE_ENABLED` is true
   // 2. `spark.shuffle.manager` is set to `CometShuffleManager`
