/*
 * Licensed to the Apache Software Foundation (ASF) under one
 * or more contributor license agreements.  See the NOTICE file
 * distributed with this work for additional information
 * regarding copyright ownership.  The ASF licenses this file
 * to you under the Apache License, Version 2.0 (the
 * "License"); you may not use this file except in compliance
 * with the License.  You may obtain a copy of the License at
 *
 *   http://www.apache.org/licenses/LICENSE-2.0
 *
 * Unless required by applicable law or agreed to in writing,
 * software distributed under the License is distributed on an
 * "AS IS" BASIS, WITHOUT WARRANTIES OR CONDITIONS OF ANY
 * KIND, either express or implied.  See the License for the
 * specific language governing permissions and limitations
 * under the License.
 */

package org.apache.comet

import java.nio.ByteOrder

import org.apache.spark.SparkConf
import org.apache.spark.internal.Logging
import org.apache.spark.network.util.ByteUnit
import org.apache.spark.sql.{SparkSession, SparkSessionExtensions}
import org.apache.spark.sql.catalyst.expressions.{Attribute, Divide, DoubleLiteral, EqualNullSafe, EqualTo, Expression, FloatLiteral, GreaterThan, GreaterThanOrEqual, KnownFloatingPointNormalized, LessThan, LessThanOrEqual, NamedExpression, PlanExpression, Remainder}
import org.apache.spark.sql.catalyst.expressions.aggregate.{Final, Partial}
import org.apache.spark.sql.catalyst.optimizer.NormalizeNaNAndZero
import org.apache.spark.sql.catalyst.rules.Rule
import org.apache.spark.sql.catalyst.trees.TreeNode
import org.apache.spark.sql.catalyst.util.MetadataColumnHelper
import org.apache.spark.sql.comet._
import org.apache.spark.sql.comet.execution.shuffle.{CometColumnarShuffle, CometNativeShuffle, CometShuffleExchangeExec, CometShuffleManager}
import org.apache.spark.sql.comet.util.Utils
import org.apache.spark.sql.execution._
import org.apache.spark.sql.execution.adaptive.{AQEShuffleReadExec, BroadcastQueryStageExec, ShuffleQueryStageExec}
import org.apache.spark.sql.execution.aggregate.{BaseAggregateExec, HashAggregateExec, ObjectHashAggregateExec}
import org.apache.spark.sql.execution.datasources._
import org.apache.spark.sql.execution.datasources.csv.CSVFileFormat
import org.apache.spark.sql.execution.datasources.json.JsonFileFormat
import org.apache.spark.sql.execution.datasources.parquet.ParquetFileFormat
import org.apache.spark.sql.execution.datasources.v2.BatchScanExec
import org.apache.spark.sql.execution.datasources.v2.csv.CSVScan
import org.apache.spark.sql.execution.datasources.v2.json.JsonScan
import org.apache.spark.sql.execution.datasources.v2.parquet.ParquetScan
import org.apache.spark.sql.execution.exchange.{BroadcastExchangeExec, ReusedExchangeExec, ShuffleExchangeExec}
import org.apache.spark.sql.execution.joins.{BroadcastHashJoinExec, ShuffledHashJoinExec, SortMergeJoinExec}
import org.apache.spark.sql.execution.window.WindowExec
import org.apache.spark.sql.internal.SQLConf
import org.apache.spark.sql.types.{DoubleType, FloatType}

import org.apache.comet.CometConf._
import org.apache.comet.CometExplainInfo.getActualPlan
import org.apache.comet.CometSparkSessionExtensions.{createMessage, getCometBroadcastNotEnabledReason, getCometShuffleNotEnabledReason, isANSIEnabled, isCometBroadCastForceEnabled, isCometEnabled, isCometExecEnabled, isCometJVMShuffleMode, isCometNativeShuffleMode, isCometScan, isCometScanEnabled, isCometShuffleEnabled, isOffHeapEnabled, isSpark34Plus, isSpark40Plus, isTesting, shouldApplySparkToColumnar, withInfo, withInfos}
import org.apache.comet.parquet.{CometParquetScan, SupportsComet}
import org.apache.comet.rules.RewriteJoin
import org.apache.comet.serde.OperatorOuterClass.Operator
import org.apache.comet.serde.QueryPlanSerde
import org.apache.comet.shims.ShimCometSparkSessionExtensions

/**
 * The entry point of Comet extension to Spark. This class is responsible for injecting Comet
 * rules and extensions into Spark.
 *
 * CometScanRule: A rule to transform a Spark scan plan into a Comet scan plan. CometExecRule: A
 * rule to transform a Spark execution plan into a Comet execution plan.
 */
class CometSparkSessionExtensions
    extends (SparkSessionExtensions => Unit)
    with Logging
    with ShimCometSparkSessionExtensions {
  override def apply(extensions: SparkSessionExtensions): Unit = {
    extensions.injectColumnar { session => CometScanColumnar(session) }
    extensions.injectColumnar { session => CometExecColumnar(session) }
    extensions.injectQueryStagePrepRule { session => CometScanRule(session) }
    extensions.injectQueryStagePrepRule { session => CometExecRule(session) }
  }

  case class CometScanColumnar(session: SparkSession) extends ColumnarRule {
    override def preColumnarTransitions: Rule[SparkPlan] = CometScanRule(session)
  }

  case class CometExecColumnar(session: SparkSession) extends ColumnarRule {
    override def preColumnarTransitions: Rule[SparkPlan] = CometExecRule(session)

    override def postColumnarTransitions: Rule[SparkPlan] =
      EliminateRedundantTransitions(session)
  }

  case class CometScanRule(session: SparkSession) extends Rule[SparkPlan] {
    override def apply(plan: SparkPlan): SparkPlan = {
      if (!isCometEnabled(conf) || !isCometScanEnabled(conf)) {
        if (!isCometEnabled(conf)) {
          withInfo(plan, "Comet is not enabled")
        } else if (!isCometScanEnabled(conf)) {
          withInfo(plan, "Comet Scan is not enabled")
        }
        plan
      } else {

        def isDynamicPruningFilter(e: Expression): Boolean =
          e.exists(_.isInstanceOf[PlanExpression[_]])

        def hasMetadataCol(plan: SparkPlan): Boolean = {
          plan.expressions.exists(_.exists {
            case a: Attribute =>
              a.isMetadataCol
            case _ => false
          })
        }

        plan.transform {
          case scan if hasMetadataCol(scan) =>
            withInfo(scan, "Metadata column is not supported")
            scan

          case scanExec: FileSourceScanExec
              if COMET_DPP_FALLBACK_ENABLED.get() &&
                scanExec.partitionFilters.exists(isDynamicPruningFilter) =>
            withInfo(scanExec, "DPP not supported")
            scanExec

          // data source V2
          case scanExec: BatchScanExec
              if scanExec.scan.isInstanceOf[ParquetScan] &&
                CometBatchScanExec.isSchemaSupported(
                  scanExec.scan.asInstanceOf[ParquetScan].readDataSchema) &&
                CometBatchScanExec.isSchemaSupported(
                  scanExec.scan.asInstanceOf[ParquetScan].readPartitionSchema) &&
                // Comet does not support pushedAggregate
                scanExec.scan.asInstanceOf[ParquetScan].pushedAggregate.isEmpty =>
            val cometScan = CometParquetScan(scanExec.scan.asInstanceOf[ParquetScan])
            logInfo("Comet extension enabled for Scan")
            CometBatchScanExec(
              scanExec.copy(scan = cometScan),
              runtimeFilters = scanExec.runtimeFilters)

          // If it is a `ParquetScan` but unsupported by Comet, attach the exact
          // reason to the plan.
          case scanExec: BatchScanExec if scanExec.scan.isInstanceOf[ParquetScan] =>
            val requiredSchema = scanExec.scan.asInstanceOf[ParquetScan].readDataSchema
            val info1 = createMessage(
              !CometBatchScanExec.isSchemaSupported(requiredSchema),
              s"Schema $requiredSchema is not supported")
            val readPartitionSchema = scanExec.scan.asInstanceOf[ParquetScan].readPartitionSchema
            val info2 = createMessage(
              !CometBatchScanExec.isSchemaSupported(readPartitionSchema),
              s"Partition schema $readPartitionSchema is not supported")
            // Comet does not support pushedAggregate
            val info3 = createMessage(
              scanExec.scan.asInstanceOf[ParquetScan].pushedAggregate.isDefined,
              "Comet does not support pushed aggregate")
            withInfos(scanExec, Seq(info1, info2, info3).flatten.toSet)
            scanExec

          // Other datasource V2 scan
          case scanExec: BatchScanExec =>
            scanExec.scan match {
              // Iceberg scan, supported cases
              case s: SupportsComet
                  if s.isCometEnabled &&
                    CometBatchScanExec.isSchemaSupported(scanExec.scan.readSchema()) =>
                logInfo(s"Comet extension enabled for ${scanExec.scan.getClass.getSimpleName}")
                // When reading from Iceberg, we automatically enable type promotion
                SQLConf.get.setConfString(COMET_SCHEMA_EVOLUTION_ENABLED.key, "true")
                CometBatchScanExec(
                  scanExec.clone().asInstanceOf[BatchScanExec],
                  runtimeFilters = scanExec.runtimeFilters)

              // Iceberg scan but disabled or unsupported by Comet
              case s: SupportsComet =>
                val info1 = createMessage(
                  !s.isCometEnabled,
                  "Comet extension is not enabled for " +
                    s"${scanExec.scan.getClass.getSimpleName}: not enabled on data source side")
                val info2 = createMessage(
                  !CometBatchScanExec.isSchemaSupported(scanExec.scan.readSchema()),
                  "Comet extension is not enabled for " +
                    s"${scanExec.scan.getClass.getSimpleName}: Schema not supported")
                withInfos(scanExec, Seq(info1, info2).flatten.toSet)

              // If it is data source V2 other than Parquet or Iceberg,
              // attach the unsupported reason to the plan.
              case _ =>
                withInfo(scanExec, "Comet Scan only supports Parquet")
                scanExec
            }

          // data source V1
          case scanExec @ FileSourceScanExec(
                HadoopFsRelation(_, partitionSchema, _, _, fileFormat, _),
                _: Seq[_],
                requiredSchema,
                _,
                _,
                _,
                _,
                _,
                _)
<<<<<<< HEAD
              if CometNativeScanExec.isSchemaSupported(requiredSchema)
                && CometNativeScanExec.isSchemaSupported(partitionSchema)
                // TODO we only enable full native scan if COMET_EXEC_ENABLED is enabled
                // but this is not really what we want .. we currently insert `CometScanExec`
                // here and then it gets replaced with `CometNativeScanExec` in `CometExecRule`
                // but that only happens if `COMET_EXEC_ENABLED` is enabled
                && COMET_EXEC_ENABLED.get()
                && COMET_NATIVE_SCAN_IMPL.get() == CometConf.SCAN_NATIVE_DATAFUSION =>
            logInfo("Comet extension enabled for v1 full native Scan")
            CometScanExec(scanExec, session)

          // data source V1
          case scanExec @ FileSourceScanExec(
                HadoopFsRelation(_, partitionSchema, _, _, fileFormat, _),
                _: Seq[_],
                requiredSchema,
                _,
                _,
                _,
                _,
                _,
                _)
=======
>>>>>>> 9c1f0ee1
              if CometScanExec.isFileFormatSupported(fileFormat)
                && CometScanExec.isSchemaSupported(requiredSchema)
                && CometScanExec.isSchemaSupported(partitionSchema) =>
            logInfo("Comet extension enabled for v1 Scan")
            CometScanExec(scanExec, session)

          // data source v1 not supported case
          case scanExec @ FileSourceScanExec(
                HadoopFsRelation(_, partitionSchema, _, _, fileFormat, _),
                _: Seq[_],
                requiredSchema,
                _,
                _,
                _,
                _,
                _,
                _) =>
            val info1 = createMessage(
              !CometScanExec.isFileFormatSupported(fileFormat),
              s"File format $fileFormat is not supported")
            val info2 = createMessage(
              !CometScanExec.isSchemaSupported(requiredSchema),
              s"Schema $requiredSchema is not supported")
            val info3 = createMessage(
              !CometScanExec.isSchemaSupported(partitionSchema),
              s"Partition schema $partitionSchema is not supported")
            withInfo(scanExec, Seq(info1, info2, info3).flatten.mkString(","))
            scanExec
        }
      }
    }
  }

  case class CometExecRule(session: SparkSession) extends Rule[SparkPlan] {
    private def applyCometShuffle(plan: SparkPlan): SparkPlan = {
      plan.transformUp {
        case s: ShuffleExchangeExec
            if isCometPlan(s.child) && isCometNativeShuffleMode(conf) &&
              QueryPlanSerde.supportPartitioning(s.child.output, s.outputPartitioning)._1 =>
          logInfo("Comet extension enabled for Native Shuffle")

          // Switch to use Decimal128 regardless of precision, since Arrow native execution
          // doesn't support Decimal32 and Decimal64 yet.
          conf.setConfString(CometConf.COMET_USE_DECIMAL_128.key, "true")
          CometShuffleExchangeExec(s, shuffleType = CometNativeShuffle)

        // Columnar shuffle for regular Spark operators (not Comet) and Comet operators
        // (if configured)
        case s: ShuffleExchangeExec
            if (!s.child.supportsColumnar || isCometPlan(s.child)) && isCometJVMShuffleMode(
              conf) &&
              QueryPlanSerde.supportPartitioningTypes(s.child.output, s.outputPartitioning)._1 &&
              !isShuffleOperator(s.child) =>
          logInfo("Comet extension enabled for JVM Columnar Shuffle")
          CometShuffleExchangeExec(s, shuffleType = CometColumnarShuffle)
      }
    }

    private def isCometPlan(op: SparkPlan): Boolean = op.isInstanceOf[CometPlan]

    private def isCometNative(op: SparkPlan): Boolean = op.isInstanceOf[CometNativeExec]

    private def explainChildNotNative(op: SparkPlan): String = {
      var nonNatives: Seq[String] = Seq()
      val actualOp = getActualPlan(op)
      actualOp.children.foreach {
        case p: SparkPlan =>
          if (!isCometNative(p)) {
            nonNatives = nonNatives :+ getActualPlan(p).nodeName
          }
        case _ =>
      }
      nonNatives.mkString("(", ", ", ")")
    }

    // spotless:off
    /**
     * Tries to transform a Spark physical plan into a Comet plan.
     *
     * This rule traverses bottom-up from the original Spark plan and for each plan node, there
     * are a few cases to consider:
     *
     * 1. The child(ren) of the current node `p` cannot be converted to native
     *   In this case, we'll simply return the original Spark plan, since Comet native
     *   execution cannot start from an arbitrary Spark operator (unless it is special node
     *   such as scan or sink such as shuffle exchange, union etc., which are wrapped by
     *   `CometScanWrapper` and `CometSinkPlaceHolder` respectively).
     *
     * 2. The child(ren) of the current node `p` can be converted to native
     *   There are two sub-cases for this scenario: 1) This node `p` can also be converted to
     *   native. In this case, we'll create a new native Comet operator for `p` and connect it with
     *   its previously converted child(ren); 2) This node `p` cannot be converted to native. In
     *   this case, similar to 1) above, we simply return `p` as it is. Its child(ren) would still
     *   be native Comet operators.
     *
     * After this rule finishes, we'll do another pass on the final plan to convert all adjacent
     * Comet native operators into a single native execution block. Please see where
     * `convertBlock` is called below.
     *
     * Here are a few examples:
     *
     *     Scan                       ======>             CometScan
     *      |                                                |
     *     Filter                                         CometFilter
     *      |                                                |
     *     HashAggregate                                  CometHashAggregate
     *      |                                                |
     *     Exchange                                       CometExchange
     *      |                                                |
     *     HashAggregate                                  CometHashAggregate
     *      |                                                |
     *     UnsupportedOperator                            UnsupportedOperator
     *
     * Native execution doesn't necessarily have to start from `CometScan`:
     *
     *     Scan                       =======>            CometScan
     *      |                                                |
     *     UnsupportedOperator                            UnsupportedOperator
     *      |                                                |
     *     HashAggregate                                  HashAggregate
     *      |                                                |
     *     Exchange                                       CometExchange
     *      |                                                |
     *     HashAggregate                                  CometHashAggregate
     *      |                                                |
     *     UnsupportedOperator                            UnsupportedOperator
     *
     * A sink can also be Comet operators other than `CometExchange`, for instance `CometUnion`:
     *
     *     Scan   Scan                =======>          CometScan CometScan
     *      |      |                                       |         |
     *     Filter Filter                                CometFilter CometFilter
     *      |      |                                       |         |
     *        Union                                         CometUnion
     *          |                                               |
     *        Project                                       CometProject
     */
    // spotless:on
    private def transform(plan: SparkPlan): SparkPlan = {
      def transform1(op: SparkPlan): Option[Operator] = {
        if (op.children.forall(_.isInstanceOf[CometNativeExec])) {
          QueryPlanSerde.operator2Proto(
            op,
            op.children.map(_.asInstanceOf[CometNativeExec].nativeOp): _*)
        } else {
          withInfo(
            op,
            s"${op.nodeName} is not native because the following children are not native " +
              s"${explainChildNotNative(op)}")
          None
        }
      }

      plan.transformUp {
        // Fully native scan for V1
        case scan: CometScanExec
            if COMET_NATIVE_SCAN_IMPL.get().equals(CometConf.SCAN_NATIVE_DATAFUSION) =>
          val nativeOp = QueryPlanSerde.operator2Proto(scan).get
          CometNativeScanExec(nativeOp, scan.wrapped, scan.session)

        // Comet JVM + native scan for V1 and V2
        case op if isCometScan(op) =>
          val nativeOp = QueryPlanSerde.operator2Proto(op).get
          CometScanWrapper(nativeOp, op)

        case op if shouldApplySparkToColumnar(conf, op) =>
          val cometOp = CometSparkToColumnarExec(op)
          val nativeOp = QueryPlanSerde.operator2Proto(cometOp).get
          CometScanWrapper(nativeOp, cometOp)

        case op: ProjectExec =>
          val newOp = transform1(op)
          newOp match {
            case Some(nativeOp) =>
              CometProjectExec(
                nativeOp,
                op,
                op.output,
                op.projectList,
                op.child,
                SerializedPlan(None))
            case None =>
              op
          }

        case op: FilterExec =>
          val newOp = transform1(op)
          newOp match {
            case Some(nativeOp) =>
              CometFilterExec(
                nativeOp,
                op,
                op.output,
                op.condition,
                op.child,
                SerializedPlan(None))
            case None =>
              op
          }

        case op: SortExec =>
          val newOp = transform1(op)
          newOp match {
            case Some(nativeOp) =>
              CometSortExec(
                nativeOp,
                op,
                op.output,
                op.outputOrdering,
                op.sortOrder,
                op.child,
                SerializedPlan(None))
            case None =>
              op
          }

        case op: LocalLimitExec if getOffset(op) == 0 =>
          val newOp = transform1(op)
          newOp match {
            case Some(nativeOp) =>
              CometLocalLimitExec(nativeOp, op, op.limit, op.child, SerializedPlan(None))
            case None =>
              op
          }

        case op: GlobalLimitExec if getOffset(op) == 0 =>
          val newOp = transform1(op)
          newOp match {
            case Some(nativeOp) =>
              CometGlobalLimitExec(nativeOp, op, op.limit, op.child, SerializedPlan(None))
            case None =>
              op
          }

        case op: CollectLimitExec
            if isCometNative(op.child) && CometConf.COMET_EXEC_COLLECT_LIMIT_ENABLED.get(conf)
              && isCometShuffleEnabled(conf)
              && getOffset(op) == 0 =>
          QueryPlanSerde.operator2Proto(op) match {
            case Some(nativeOp) =>
              val offset = getOffset(op)
              val cometOp =
                CometCollectLimitExec(op, op.limit, offset, op.child)
              CometSinkPlaceHolder(nativeOp, op, cometOp)
            case None =>
              op
          }

        case op: ExpandExec =>
          val newOp = transform1(op)
          newOp match {
            case Some(nativeOp) =>
              CometExpandExec(
                nativeOp,
                op,
                op.output,
                op.projections,
                op.child,
                SerializedPlan(None))
            case None =>
              op
          }

        case op: BaseAggregateExec
            if op.isInstanceOf[HashAggregateExec] ||
              op.isInstanceOf[ObjectHashAggregateExec] &&
              // When Comet shuffle is disabled, we don't want to transform the HashAggregate
              // to CometHashAggregate. Otherwise, we probably get partial Comet aggregation
              // and final Spark aggregation.
              isCometShuffleEnabled(conf) =>
          val groupingExprs = op.groupingExpressions
          val aggExprs = op.aggregateExpressions
          val resultExpressions = op.resultExpressions
          val child = op.child
          val modes = aggExprs.map(_.mode).distinct

          if (!modes.isEmpty && modes.size != 1) {
            // This shouldn't happen as all aggregation expressions should share the same mode.
            // Fallback to Spark nevertheless here.
            op
          } else {
            // For a final mode HashAggregate, we only need to transform the HashAggregate
            // if there is Comet partial aggregation.
            val sparkFinalMode = {
              !modes.isEmpty && modes.head == Final && findCometPartialAgg(child).isEmpty
            }

            if (sparkFinalMode) {
              op
            } else {
              val newOp = transform1(op)
              newOp match {
                case Some(nativeOp) =>
                  val modes = aggExprs.map(_.mode).distinct
                  // The aggExprs could be empty. For example, if the aggregate functions only have
                  // distinct aggregate functions or only have group by, the aggExprs is empty and
                  // modes is empty too. If aggExprs is not empty, we need to verify all the
                  // aggregates have the same mode.
                  assert(modes.length == 1 || modes.length == 0)
                  CometHashAggregateExec(
                    nativeOp,
                    op,
                    op.output,
                    groupingExprs,
                    aggExprs,
                    resultExpressions,
                    child.output,
                    if (modes.nonEmpty) Some(modes.head) else None,
                    child,
                    SerializedPlan(None))
                case None =>
                  op
              }
            }
          }

        case op: ShuffledHashJoinExec
            if CometConf.COMET_EXEC_HASH_JOIN_ENABLED.get(conf) &&
              op.children.forall(isCometNative(_)) =>
          val newOp = transform1(op)
          newOp match {
            case Some(nativeOp) =>
              CometHashJoinExec(
                nativeOp,
                op,
                op.output,
                op.outputOrdering,
                op.leftKeys,
                op.rightKeys,
                op.joinType,
                op.condition,
                op.buildSide,
                op.left,
                op.right,
                SerializedPlan(None))
            case None =>
              op
          }

        case op: ShuffledHashJoinExec if !CometConf.COMET_EXEC_HASH_JOIN_ENABLED.get(conf) =>
          withInfo(op, "ShuffleHashJoin is not enabled")
          op

        case op: ShuffledHashJoinExec if !op.children.forall(isCometNative) =>
          withInfo(
            op,
            "ShuffleHashJoin disabled because the following children are not native " +
              s"${explainChildNotNative(op)}")
          op

        case op: BroadcastHashJoinExec
            if CometConf.COMET_EXEC_BROADCAST_HASH_JOIN_ENABLED.get(conf) &&
              op.children.forall(isCometNative(_)) =>
          val newOp = transform1(op)
          newOp match {
            case Some(nativeOp) =>
              CometBroadcastHashJoinExec(
                nativeOp,
                op,
                op.output,
                op.outputOrdering,
                op.leftKeys,
                op.rightKeys,
                op.joinType,
                op.condition,
                op.buildSide,
                op.left,
                op.right,
                SerializedPlan(None))
            case None =>
              op
          }

        case op: SortMergeJoinExec
            if CometConf.COMET_EXEC_SORT_MERGE_JOIN_ENABLED.get(conf) &&
              op.children.forall(isCometNative) =>
          val newOp = transform1(op)
          newOp match {
            case Some(nativeOp) =>
              CometSortMergeJoinExec(
                nativeOp,
                op,
                op.output,
                op.outputOrdering,
                op.leftKeys,
                op.rightKeys,
                op.joinType,
                op.condition,
                op.left,
                op.right,
                SerializedPlan(None))
            case None =>
              op
          }

        case op: SortMergeJoinExec
            if CometConf.COMET_EXEC_SORT_MERGE_JOIN_ENABLED.get(conf) &&
              !op.children.forall(isCometNative(_)) =>
          withInfo(
            op,
            "SortMergeJoin is not enabled because the following children are not native " +
              s"${explainChildNotNative(op)}")
          op

        case op: SortMergeJoinExec if !CometConf.COMET_EXEC_SORT_MERGE_JOIN_ENABLED.get(conf) =>
          withInfo(op, "SortMergeJoin is not enabled")
          op

        case op: SortMergeJoinExec if !op.children.forall(isCometNative(_)) =>
          withInfo(
            op,
            "SortMergeJoin is not enabled because the following children are not native " +
              s"${explainChildNotNative(op)}")
          op

        case c @ CoalesceExec(numPartitions, child)
            if CometConf.COMET_EXEC_COALESCE_ENABLED.get(conf)
              && isCometNative(child) =>
          QueryPlanSerde.operator2Proto(c) match {
            case Some(nativeOp) =>
              val cometOp = CometCoalesceExec(c, c.output, numPartitions, child)
              CometSinkPlaceHolder(nativeOp, c, cometOp)
            case None =>
              c
          }

        case c @ CoalesceExec(_, _) if !CometConf.COMET_EXEC_COALESCE_ENABLED.get(conf) =>
          withInfo(c, "Coalesce is not enabled")
          c

        case op: CoalesceExec if !op.children.forall(isCometNative(_)) =>
          withInfo(
            op,
            "Coalesce is not enabled because the following children are not native " +
              s"${explainChildNotNative(op)}")
          op

        case s: TakeOrderedAndProjectExec
            if isCometNative(s.child) && CometConf.COMET_EXEC_TAKE_ORDERED_AND_PROJECT_ENABLED
              .get(conf)
              && isCometShuffleEnabled(conf) &&
              CometTakeOrderedAndProjectExec.isSupported(s) =>
          QueryPlanSerde.operator2Proto(s) match {
            case Some(nativeOp) =>
              val cometOp =
                CometTakeOrderedAndProjectExec(
                  s,
                  s.output,
                  s.limit,
                  s.sortOrder,
                  s.projectList,
                  s.child)
              CometSinkPlaceHolder(nativeOp, s, cometOp)
            case None =>
              s
          }

        case s: TakeOrderedAndProjectExec =>
          val info1 = createMessage(
            !CometConf.COMET_EXEC_TAKE_ORDERED_AND_PROJECT_ENABLED.get(conf),
            "TakeOrderedAndProject is not enabled")
          val info2 = createMessage(
            !isCometShuffleEnabled(conf),
            "TakeOrderedAndProject requires shuffle to be enabled")
          withInfo(s, Seq(info1, info2).flatten.mkString(","))
          s

        case w: WindowExec =>
          val newOp = transform1(w)
          newOp match {
            case Some(nativeOp) =>
              CometWindowExec(
                nativeOp,
                w,
                w.output,
                w.windowExpression,
                w.partitionSpec,
                w.orderSpec,
                w.child,
                SerializedPlan(None))
            case None =>
              w
          }

        case u: UnionExec
            if CometConf.COMET_EXEC_UNION_ENABLED.get(conf) &&
              u.children.forall(isCometNative) =>
          QueryPlanSerde.operator2Proto(u) match {
            case Some(nativeOp) =>
              val cometOp = CometUnionExec(u, u.output, u.children)
              CometSinkPlaceHolder(nativeOp, u, cometOp)
            case None =>
              u
          }

        case u: UnionExec if !CometConf.COMET_EXEC_UNION_ENABLED.get(conf) =>
          withInfo(u, "Union is not enabled")
          u

        case op: UnionExec if !op.children.forall(isCometNative(_)) =>
          withInfo(
            op,
            "Union is not enabled because the following children are not native " +
              s"${explainChildNotNative(op)}")
          op

        // For AQE broadcast stage on a Comet broadcast exchange
        case s @ BroadcastQueryStageExec(_, _: CometBroadcastExchangeExec, _) =>
          val newOp = transform1(s)
          newOp match {
            case Some(nativeOp) =>
              CometSinkPlaceHolder(nativeOp, s, s)
            case None =>
              s
          }

        // `CometBroadcastExchangeExec`'s broadcast output is not compatible with Spark's broadcast
        // exchange. It is only used for Comet native execution. We only transform Spark broadcast
        // exchange to Comet broadcast exchange if its downstream is a Comet native plan or if the
        // broadcast exchange is forced to be enabled by Comet config.
        // Note that `CometBroadcastExchangeExec` is only supported for Spark 3.4+.
        case plan if plan.children.exists(_.isInstanceOf[BroadcastExchangeExec]) =>
          val newChildren = plan.children.map {
            case b: BroadcastExchangeExec
                if isCometNative(b.child) &&
                  CometConf.COMET_EXEC_BROADCAST_EXCHANGE_ENABLED.get(conf) &&
                  isSpark34Plus => // Spark 3.4+ only
              QueryPlanSerde.operator2Proto(b) match {
                case Some(nativeOp) =>
                  val cometOp = CometBroadcastExchangeExec(b, b.output, b.child)
                  CometSinkPlaceHolder(nativeOp, b, cometOp)
                case None => b
              }
            case other => other
          }
          if (!newChildren.exists(_.isInstanceOf[BroadcastExchangeExec])) {
            val newPlan = apply(plan.withNewChildren(newChildren))
            if (isCometNative(newPlan) || isCometBroadCastForceEnabled(conf)) {
              newPlan
            } else {
              if (isCometNative(newPlan)) {
                val reason =
                  getCometBroadcastNotEnabledReason(conf).getOrElse("no reason available")
                withInfo(plan, s"Broadcast is not enabled: $reason")
              }
              plan
            }
          } else {
            withInfo(
              plan,
              s"${plan.nodeName} is not native because the following children are not native " +
                s"${explainChildNotNative(plan)}")
            plan
          }

        // this case should be checked only after the previous case checking for a
        // child BroadcastExchange has been applied, otherwise that transform
        // never gets applied
        case op: BroadcastHashJoinExec if !op.children.forall(isCometNative(_)) =>
          withInfo(
            op,
            "BroadcastHashJoin is not enabled because the following children are not native " +
              s"${explainChildNotNative(op)}")
          op

        case op: BroadcastHashJoinExec
            if !CometConf.COMET_EXEC_BROADCAST_HASH_JOIN_ENABLED.get(conf) =>
          withInfo(op, "BroadcastHashJoin is not enabled")
          op

        // For AQE shuffle stage on a Comet shuffle exchange
        case s @ ShuffleQueryStageExec(_, _: CometShuffleExchangeExec, _) =>
          val newOp = transform1(s)
          newOp match {
            case Some(nativeOp) =>
              CometSinkPlaceHolder(nativeOp, s, s)
            case None =>
              s
          }

        // For AQE shuffle stage on a reused Comet shuffle exchange
        // Note that we don't need to handle `ReusedExchangeExec` for non-AQE case, because
        // the query plan won't be re-optimized/planned in non-AQE mode.
        case s @ ShuffleQueryStageExec(
              _,
              ReusedExchangeExec(_, _: CometShuffleExchangeExec),
              _) =>
          val newOp = transform1(s)
          newOp match {
            case Some(nativeOp) =>
              CometSinkPlaceHolder(nativeOp, s, s)
            case None =>
              s
          }

        // Native shuffle for Comet operators
        case s: ShuffleExchangeExec =>
          val nativePrecondition = isCometShuffleEnabled(conf) &&
            isCometNativeShuffleMode(conf) &&
            QueryPlanSerde.supportPartitioning(s.child.output, s.outputPartitioning)._1

          val nativeShuffle: Option[SparkPlan] =
            if (nativePrecondition) {
              val newOp = transform1(s)
              newOp match {
                case Some(nativeOp) =>
                  // Switch to use Decimal128 regardless of precision, since Arrow native execution
                  // doesn't support Decimal32 and Decimal64 yet.
                  conf.setConfString(CometConf.COMET_USE_DECIMAL_128.key, "true")
                  val cometOp = CometShuffleExchangeExec(s, shuffleType = CometNativeShuffle)
                  Some(CometSinkPlaceHolder(nativeOp, s, cometOp))
                case None =>
                  None
              }
            } else {
              None
            }

          // this is a temporary workaround because some Spark SQL tests fail
          // when we enable COMET_SHUFFLE_FALLBACK_TO_COLUMNAR due to valid bugs
          // that we had not previously seen
          val tryColumnarNext =
            !nativePrecondition || (nativePrecondition && nativeShuffle.isEmpty &&
              COMET_SHUFFLE_FALLBACK_TO_COLUMNAR.get(conf))

          val nativeOrColumnarShuffle = if (nativeShuffle.isDefined) {
            nativeShuffle
          } else if (tryColumnarNext) {
            // Columnar shuffle for regular Spark operators (not Comet) and Comet operators
            // (if configured).
            // If the child of ShuffleExchangeExec is also a ShuffleExchangeExec, we should not
            // convert it to CometColumnarShuffle,
            if (isCometShuffleEnabled(conf) && isCometJVMShuffleMode(conf) &&
              QueryPlanSerde.supportPartitioningTypes(s.child.output, s.outputPartitioning)._1 &&
              !isShuffleOperator(s.child)) {

              val newOp = QueryPlanSerde.operator2Proto(s)
              newOp match {
                case Some(nativeOp) =>
                  s.child match {
                    case n if n.isInstanceOf[CometNativeExec] || !n.supportsColumnar =>
                      val cometOp =
                        CometShuffleExchangeExec(s, shuffleType = CometColumnarShuffle)
                      Some(CometSinkPlaceHolder(nativeOp, s, cometOp))
                    case _ =>
                      None
                  }
                case None =>
                  None
              }
            } else {
              None
            }
          } else {
            None
          }

          if (nativeOrColumnarShuffle.isDefined) {
            nativeOrColumnarShuffle.get
          } else {
            val isShuffleEnabled = isCometShuffleEnabled(conf)
            val outputPartitioning = s.outputPartitioning
            val reason = getCometShuffleNotEnabledReason(conf).getOrElse("no reason available")
            val msg1 = createMessage(!isShuffleEnabled, s"Comet shuffle is not enabled: $reason")
            val columnarShuffleEnabled = isCometJVMShuffleMode(conf)
            val msg2 = createMessage(
              isShuffleEnabled && !columnarShuffleEnabled && !QueryPlanSerde
                .supportPartitioning(s.child.output, outputPartitioning)
                ._1,
              "Native shuffle: " +
                s"${QueryPlanSerde.supportPartitioning(s.child.output, outputPartitioning)._2}")
            val typeInfo = QueryPlanSerde
              .supportPartitioningTypes(s.child.output, outputPartitioning)
              ._2
            val msg3 = createMessage(
              isShuffleEnabled && columnarShuffleEnabled && !QueryPlanSerde
                .supportPartitioningTypes(s.child.output, outputPartitioning)
                ._1,
              "JVM shuffle: " +
                s"$typeInfo")
            withInfo(s, Seq(msg1, msg2, msg3).flatten.mkString(","))
            s
          }

        case op =>
          op match {
            case _: CometExec | _: AQEShuffleReadExec | _: BroadcastExchangeExec |
                _: CometBroadcastExchangeExec | _: CometShuffleExchangeExec =>
              // Some execs should never be replaced. We include
              // these cases specially here so we do not add a misleading 'info' message
              op
            case _ =>
              // An operator that is not supported by Comet
              withInfo(op, s"${op.nodeName} is not supported")
              op
          }
      }
    }

    def normalizePlan(plan: SparkPlan): SparkPlan = {
      plan.transformUp {
        case p: ProjectExec =>
          val newProjectList = p.projectList.map(normalize(_).asInstanceOf[NamedExpression])
          ProjectExec(newProjectList, p.child)
        case f: FilterExec =>
          val newCondition = normalize(f.condition)
          FilterExec(newCondition, f.child)
      }
    }

    // Spark will normalize NaN and zero for floating point numbers for several cases.
    // See `NormalizeFloatingNumbers` optimization rule in Spark.
    // However, one exception is for comparison operators. Spark does not normalize NaN and zero
    // because they are handled well in Spark (e.g., `SQLOrderingUtil.compareFloats`). But the
    // comparison functions in arrow-rs do not normalize NaN and zero. So we need to normalize NaN
    // and zero for comparison operators in Comet.
    def normalize(expr: Expression): Expression = {
      expr.transformUp {
        case EqualTo(left, right) =>
          EqualTo(normalizeNaNAndZero(left), normalizeNaNAndZero(right))
        case EqualNullSafe(left, right) =>
          EqualNullSafe(normalizeNaNAndZero(left), normalizeNaNAndZero(right))
        case GreaterThan(left, right) =>
          GreaterThan(normalizeNaNAndZero(left), normalizeNaNAndZero(right))
        case GreaterThanOrEqual(left, right) =>
          GreaterThanOrEqual(normalizeNaNAndZero(left), normalizeNaNAndZero(right))
        case LessThan(left, right) =>
          LessThan(normalizeNaNAndZero(left), normalizeNaNAndZero(right))
        case LessThanOrEqual(left, right) =>
          LessThanOrEqual(normalizeNaNAndZero(left), normalizeNaNAndZero(right))
        case Divide(left, right, evalMode) =>
          Divide(left, normalizeNaNAndZero(right), evalMode)
        case Remainder(left, right, evalMode) =>
          Remainder(left, normalizeNaNAndZero(right), evalMode)
      }
    }

    def normalizeNaNAndZero(expr: Expression): Expression = {
      expr match {
        case _: KnownFloatingPointNormalized => expr
        case FloatLiteral(f) if !f.equals(-0.0f) => expr
        case DoubleLiteral(d) if !d.equals(-0.0d) => expr
        case _ =>
          expr.dataType match {
            case _: FloatType | _: DoubleType =>
              KnownFloatingPointNormalized(NormalizeNaNAndZero(expr))
            case _ => expr
          }
      }
    }

    override def apply(plan: SparkPlan): SparkPlan = {

      // Comet required off-heap memory to be enabled
      if (!isOffHeapEnabled(conf) && !isTesting) {
        logWarning("Comet native exec disabled because spark.memory.offHeap.enabled=false")
        withInfo(plan, "Comet native exec disabled because spark.memory.offHeap.enabled=false")
        return plan
      }

      // DataFusion doesn't have ANSI mode. For now we just disable CometExec if ANSI mode is
      // enabled.
      if (isANSIEnabled(conf)) {
        if (COMET_ANSI_MODE_ENABLED.get()) {
          if (!isSpark40Plus) {
            logWarning("Using Comet's experimental support for ANSI mode.")
          }
        } else {
          logInfo("Comet extension disabled for ANSI mode")
          return plan
        }
      }

      // We shouldn't transform Spark query plan if Comet is disabled.
      if (!isCometEnabled(conf)) return plan

      if (!isCometExecEnabled(conf)) {
        // Comet exec is disabled, but for Spark shuffle, we still can use Comet columnar shuffle
        if (isCometShuffleEnabled(conf)) {
          applyCometShuffle(plan)
        } else {
          plan
        }
      } else {
        val normalizedPlan = if (CometConf.COMET_REPLACE_SMJ.get()) {
          normalizePlan(plan).transformUp { case p =>
            RewriteJoin.rewrite(p)
          }
        } else {
          normalizePlan(plan)
        }

        var newPlan = transform(normalizedPlan)

        // if the plan cannot be run fully natively then explain why (when appropriate
        // config is enabled)
        if (CometConf.COMET_EXPLAIN_FALLBACK_ENABLED.get()) {
          val info = new ExtendedExplainInfo()
          if (info.extensionInfo(newPlan).nonEmpty) {
            // scalastyle:off println
            println(
              "Comet cannot execute some parts of this plan natively " +
                s"(set ${CometConf.COMET_EXPLAIN_FALLBACK_ENABLED.key}=false " +
                "to disable this logging):\n" +
                s"${info.generateVerboseExtendedInfo(newPlan)}")
          }
        }

        // Remove placeholders
        newPlan = newPlan.transform {
          case CometSinkPlaceHolder(_, _, s) => s
          case CometScanWrapper(_, s) => s
        }

        // Set up logical links
        newPlan = newPlan.transform {
          case op: CometExec =>
            if (op.originalPlan.logicalLink.isEmpty) {
              op.unsetTagValue(SparkPlan.LOGICAL_PLAN_TAG)
              op.unsetTagValue(SparkPlan.LOGICAL_PLAN_INHERITED_TAG)
            } else {
              op.originalPlan.logicalLink.foreach(op.setLogicalLink)
            }
            op
          case op: CometShuffleExchangeExec =>
            // Original Spark shuffle exchange operator might have empty logical link.
            // But the `setLogicalLink` call above on downstream operator of
            // `CometShuffleExchangeExec` will set its logical link to the downstream
            // operators which cause AQE behavior to be incorrect. So we need to unset
            // the logical link here.
            if (op.originalPlan.logicalLink.isEmpty) {
              op.unsetTagValue(SparkPlan.LOGICAL_PLAN_TAG)
              op.unsetTagValue(SparkPlan.LOGICAL_PLAN_INHERITED_TAG)
            } else {
              op.originalPlan.logicalLink.foreach(op.setLogicalLink)
            }
            op

          case op: CometBroadcastExchangeExec =>
            if (op.originalPlan.logicalLink.isEmpty) {
              op.unsetTagValue(SparkPlan.LOGICAL_PLAN_TAG)
              op.unsetTagValue(SparkPlan.LOGICAL_PLAN_INHERITED_TAG)
            } else {
              op.originalPlan.logicalLink.foreach(op.setLogicalLink)
            }
            op
        }

        // Convert native execution block by linking consecutive native operators.
        var firstNativeOp = true
        newPlan.transformDown {
          case op: CometNativeExec =>
            val newPlan = if (firstNativeOp) {
              firstNativeOp = false
              op.convertBlock()
            } else {
              op
            }

            // If reaching leaf node, reset `firstNativeOp` to true
            // because it will start a new block in next iteration.
            if (op.children.isEmpty) {
              firstNativeOp = true
            }

            newPlan
          case op =>
            firstNativeOp = true
            op
        }
      }
    }

    /**
     * Find the first Comet partial aggregate in the plan. If it reaches a Spark HashAggregate
     * with partial mode, it will return None.
     */
    def findCometPartialAgg(plan: SparkPlan): Option[CometHashAggregateExec] = {
      plan.collectFirst {
        case agg: CometHashAggregateExec if agg.aggregateExpressions.forall(_.mode == Partial) =>
          Some(agg)
        case agg: HashAggregateExec if agg.aggregateExpressions.forall(_.mode == Partial) => None
        case agg: ObjectHashAggregateExec if agg.aggregateExpressions.forall(_.mode == Partial) =>
          None
        case a: AQEShuffleReadExec => findCometPartialAgg(a.child)
        case s: ShuffleQueryStageExec => findCometPartialAgg(s.plan)
      }.flatten
    }

    /**
     * Returns true if a given spark plan is Comet shuffle operator.
     */
    def isShuffleOperator(op: SparkPlan): Boolean = {
      op match {
        case op: ShuffleQueryStageExec if op.plan.isInstanceOf[CometShuffleExchangeExec] => true
        case _: CometShuffleExchangeExec => true
        case op: CometSinkPlaceHolder => isShuffleOperator(op.child)
        case _ => false
      }
    }
  }

  // This rule is responsible for eliminating redundant transitions between row-based and
  // columnar-based operators for Comet. Currently, three potential redundant transitions are:
  // 1. `ColumnarToRowExec` on top of an ending `CometCollectLimitExec` operator, which is
  //    redundant as `CometCollectLimitExec` already wraps a `ColumnarToRowExec` for row-based
  //    output.
  // 2. Consecutive operators of `CometSparkToColumnarExec` and `ColumnarToRowExec`.
  // 3. AQE inserts an additional `CometSparkToColumnarExec` in addition to the one inserted in the
  //    original plan.
  //
  // Note about the first case: The `ColumnarToRowExec` was added during
  // ApplyColumnarRulesAndInsertTransitions' insertTransitions phase when Spark requests row-based
  // output such as a `collect` call. It's correct to add a redundant `ColumnarToRowExec` for
  // `CometExec`. However, for certain operators such as `CometCollectLimitExec` which overrides
  // `executeCollect`, the redundant `ColumnarToRowExec` makes the override ineffective.
  //
  // Note about the second case: When `spark.comet.sparkToColumnar.enabled` is set, Comet will add
  // `CometSparkToColumnarExec` on top of row-based operators first, but the downstream operator
  // only takes row-based input as it's a vanilla Spark operator(as Comet cannot convert it for
  // various reasons) or Spark requests row-based output such as a `collect` call. Spark will adds
  // another `ColumnarToRowExec` on top of `CometSparkToColumnarExec`. In this case, the pair could
  // be removed.
  case class EliminateRedundantTransitions(session: SparkSession) extends Rule[SparkPlan] {
    override def apply(plan: SparkPlan): SparkPlan = {
      val eliminatedPlan = plan transformUp {
        case ColumnarToRowExec(sparkToColumnar: CometSparkToColumnarExec) => sparkToColumnar.child
        case c @ ColumnarToRowExec(child) if child.exists(_.isInstanceOf[CometPlan]) =>
          val op = CometColumnarToRowExec(child)
          if (c.logicalLink.isEmpty) {
            op.unsetTagValue(SparkPlan.LOGICAL_PLAN_TAG)
            op.unsetTagValue(SparkPlan.LOGICAL_PLAN_INHERITED_TAG)
          } else {
            c.logicalLink.foreach(op.setLogicalLink)
          }
          op
        case CometColumnarToRowExec(sparkToColumnar: CometSparkToColumnarExec) =>
          sparkToColumnar.child
        case CometSparkToColumnarExec(child: CometSparkToColumnarExec) => child
        // Spark adds `RowToColumnar` under Comet columnar shuffle. But it's redundant as the
        // shuffle takes row-based input.
        case s @ CometShuffleExchangeExec(
              _,
              RowToColumnarExec(child),
              _,
              _,
              CometColumnarShuffle,
              _) =>
          s.withNewChildren(Seq(child))
      }

      eliminatedPlan match {
        case ColumnarToRowExec(child: CometCollectLimitExec) =>
          child
        case CometColumnarToRowExec(child: CometCollectLimitExec) =>
          child
        case other =>
          other
      }
    }
  }
}

object CometSparkSessionExtensions extends Logging {
  lazy val isBigEndian: Boolean = ByteOrder.nativeOrder().equals(ByteOrder.BIG_ENDIAN)

  private[comet] def isANSIEnabled(conf: SQLConf): Boolean = {
    conf.getConf(SQLConf.ANSI_ENABLED)
  }

  /**
   * Checks whether Comet extension should be enabled for Spark.
   */
  private[comet] def isCometEnabled(conf: SQLConf): Boolean = {
    if (isBigEndian) {
      logInfo("Comet extension is disabled because platform is big-endian")
      return false
    }
    if (!COMET_ENABLED.get(conf)) {
      logInfo(s"Comet extension is disabled, please turn on ${COMET_ENABLED.key} to enable it")
      return false
    }

    // We don't support INT96 timestamps written by Apache Impala in a different timezone yet
    if (conf.getConf(SQLConf.PARQUET_INT96_TIMESTAMP_CONVERSION)) {
      logWarning(
        "Comet extension is disabled, because it currently doesn't support" +
          s" ${SQLConf.PARQUET_INT96_TIMESTAMP_CONVERSION} setting to true.")
      return false
    }

    try {
      // This will load the Comet native lib on demand, and if success, should set
      // `NativeBase.loaded` to true
      NativeBase.isLoaded
    } catch {
      case e: Throwable =>
        if (COMET_NATIVE_LOAD_REQUIRED.get(conf)) {
          throw new CometRuntimeException(
            "Error when loading native library. Please fix the error and try again, or fallback " +
              s"to Spark by setting ${COMET_ENABLED.key} to false",
            e)
        } else {
          logWarning(
            "Comet extension is disabled because of error when loading native lib. " +
              "Falling back to Spark",
            e)
        }
        false
    }
  }

  private[comet] def isCometBroadCastForceEnabled(conf: SQLConf): Boolean = {
    COMET_EXEC_BROADCAST_FORCE_ENABLED.get(conf)
  }

  private[comet] def getCometBroadcastNotEnabledReason(conf: SQLConf): Option[String] = {
    if (!CometConf.COMET_EXEC_BROADCAST_EXCHANGE_ENABLED.get(conf) &&
      !isCometBroadCastForceEnabled(conf)) {
      Some(
        s"${COMET_EXEC_BROADCAST_EXCHANGE_ENABLED.key}.enabled is not specified and " +
          s"${COMET_EXEC_BROADCAST_FORCE_ENABLED.key} is not specified")
    } else if (!isSpark34Plus) {
      Some("Native broadcast requires Spark 3.4 or newer")
    } else {
      None
    }
  }

<<<<<<< HEAD
  private[comet] def isOffHeapEnabled(conf: SQLConf): Boolean =
    conf.getConfString("spark.memory.offHeap.enabled", "false").toBoolean

  // Copied from org.apache.spark.util.Utils which is private to Spark.
  private[comet] def isTesting: Boolean = {
    System.getenv("SPARK_TESTING") != null || System.getProperty("spark.testing") != null
  }

=======
>>>>>>> 9c1f0ee1
  // Check whether Comet shuffle is enabled:
  // 1. `COMET_EXEC_SHUFFLE_ENABLED` is true
  // 2. `spark.shuffle.manager` is set to `CometShuffleManager`
  // 3. Off-heap memory is enabled || Spark/Comet unit testing
  private[comet] def isCometShuffleEnabled(conf: SQLConf): Boolean =
    COMET_EXEC_SHUFFLE_ENABLED.get(conf) && isCometShuffleManagerEnabled(conf) &&
      (isOffHeapEnabled(conf) || isTesting)

  private[comet] def getCometShuffleNotEnabledReason(conf: SQLConf): Option[String] = {
    if (!COMET_EXEC_SHUFFLE_ENABLED.get(conf)) {
      Some(s"${COMET_EXEC_SHUFFLE_ENABLED.key} is not enabled")
    } else if (!isCometShuffleManagerEnabled(conf)) {
      Some(s"spark.shuffle.manager is not set to ${CometShuffleManager.getClass.getName}")
    } else {
      None
    }
  }

  private def isCometShuffleManagerEnabled(conf: SQLConf) = {
    conf.contains("spark.shuffle.manager") && conf.getConfString("spark.shuffle.manager") ==
      "org.apache.spark.sql.comet.execution.shuffle.CometShuffleManager"
  }

  private[comet] def isCometScanEnabled(conf: SQLConf): Boolean = {
    COMET_NATIVE_SCAN_ENABLED.get(conf)
  }

  private[comet] def isCometExecEnabled(conf: SQLConf): Boolean = {
    COMET_EXEC_ENABLED.get(conf)
  }

  private[comet] def isCometNativeShuffleMode(conf: SQLConf): Boolean = {
    COMET_SHUFFLE_MODE.get(conf) match {
      case "native" => true
      case "auto" => true
      case _ => false
    }
  }

  private[comet] def isCometJVMShuffleMode(conf: SQLConf): Boolean = {
    COMET_SHUFFLE_MODE.get(conf) match {
      case "jvm" => true
      case "auto" => true
      case _ => false
    }
  }

  def isCometScan(op: SparkPlan): Boolean = {
    op.isInstanceOf[CometBatchScanExec] || op.isInstanceOf[CometScanExec]
  }

  private def shouldApplySparkToColumnar(conf: SQLConf, op: SparkPlan): Boolean = {
    // Only consider converting leaf nodes to columnar currently, so that all the following
    // operators can have a chance to be converted to columnar. Leaf operators that output
    // columnar batches, such as Spark's vectorized readers, will also be converted to native
    // comet batches.
    if (CometSparkToColumnarExec.isSchemaSupported(op.schema)) {
      op match {
        // Convert Spark DS v1 scan to Arrow format
        case scan: FileSourceScanExec =>
          scan.relation.fileFormat match {
            case _: CSVFileFormat => CometConf.COMET_CONVERT_FROM_CSV_ENABLED.get(conf)
            case _: JsonFileFormat => CometConf.COMET_CONVERT_FROM_JSON_ENABLED.get(conf)
            case _: ParquetFileFormat => CometConf.COMET_CONVERT_FROM_PARQUET_ENABLED.get(conf)
            case _ => isSparkToArrowEnabled(conf, op)
          }
        // Convert Spark DS v2 scan to Arrow format
        case scan: BatchScanExec =>
          scan.scan match {
            case _: CSVScan => CometConf.COMET_CONVERT_FROM_CSV_ENABLED.get(conf)
            case _: JsonScan => CometConf.COMET_CONVERT_FROM_JSON_ENABLED.get(conf)
            case _: ParquetScan => CometConf.COMET_CONVERT_FROM_PARQUET_ENABLED.get(conf)
            case _ => isSparkToArrowEnabled(conf, op)
          }
        // other leaf nodes
        case _: LeafExecNode =>
          isSparkToArrowEnabled(conf, op)
        case _ =>
          // TODO: consider converting other intermediate operators to columnar.
          false
      }
    } else {
      false
    }
  }

  private def isSparkToArrowEnabled(conf: SQLConf, op: SparkPlan) = {
    COMET_SPARK_TO_ARROW_ENABLED.get(conf) && {
      val simpleClassName = Utils.getSimpleName(op.getClass)
      val nodeName = simpleClassName.replaceAll("Exec$", "")
      COMET_SPARK_TO_ARROW_SUPPORTED_OPERATOR_LIST.get(conf).contains(nodeName)
    }
  }

  def isSpark33Plus: Boolean = {
    org.apache.spark.SPARK_VERSION >= "3.3"
  }

  /** Used for operations that are available in Spark 3.4+ */
  def isSpark34Plus: Boolean = {
    org.apache.spark.SPARK_VERSION >= "3.4"
  }

  def isSpark35Plus: Boolean = {
    org.apache.spark.SPARK_VERSION >= "3.5"
  }

  def isSpark40Plus: Boolean = {
    org.apache.spark.SPARK_VERSION >= "4.0"
  }

  /** Calculates required memory overhead in MB per executor process for Comet. */
  def getCometMemoryOverheadInMiB(sparkConf: SparkConf): Long = {
    // `spark.executor.memory` default value is 1g
    val executorMemoryMiB = ConfigHelpers
      .byteFromString(sparkConf.get("spark.executor.memory", "1024MB"), ByteUnit.MiB)

    val minimum = ConfigHelpers
      .byteFromString(
        sparkConf.get(
          COMET_MEMORY_OVERHEAD_MIN_MIB.key,
          COMET_MEMORY_OVERHEAD_MIN_MIB.defaultValueString),
        ByteUnit.MiB)
    val overheadFactor = sparkConf.getDouble(
      COMET_MEMORY_OVERHEAD_FACTOR.key,
      COMET_MEMORY_OVERHEAD_FACTOR.defaultValue.get)

    val overHeadMemFromConf = sparkConf
      .getOption(COMET_MEMORY_OVERHEAD.key)
      .map(ConfigHelpers.byteFromString(_, ByteUnit.MiB))

    overHeadMemFromConf.getOrElse(math.max((overheadFactor * executorMemoryMiB).toLong, minimum))
  }

  /** Calculates required memory overhead in bytes per executor process for Comet. */
  def getCometMemoryOverhead(sparkConf: SparkConf): Long = {
    ByteUnit.MiB.toBytes(getCometMemoryOverheadInMiB(sparkConf))
  }

  /** Calculates required shuffle memory size in bytes per executor process for Comet. */
  def getCometShuffleMemorySize(sparkConf: SparkConf, conf: SQLConf): Long = {
    val cometMemoryOverhead = getCometMemoryOverheadInMiB(sparkConf)

    val overheadFactor = COMET_COLUMNAR_SHUFFLE_MEMORY_FACTOR.get(conf)
    val cometShuffleMemoryFromConf = COMET_COLUMNAR_SHUFFLE_MEMORY_SIZE.get(conf)

    val shuffleMemorySize =
      cometShuffleMemoryFromConf.getOrElse((overheadFactor * cometMemoryOverhead).toLong)
    if (shuffleMemorySize > cometMemoryOverhead) {
      logWarning(
        s"Configured shuffle memory size $shuffleMemorySize is larger than Comet memory overhead " +
          s"$cometMemoryOverhead, using Comet memory overhead instead.")
      ByteUnit.MiB.toBytes(cometMemoryOverhead)
    } else {
      ByteUnit.MiB.toBytes(shuffleMemorySize)
    }
  }

  /**
   * Attaches explain information to a TreeNode, rolling up the corresponding information tags
   * from any child nodes. For now, we are using this to attach the reasons why certain Spark
   * operators or expressions are disabled.
   *
   * @param node
   *   The node to attach the explain information to. Typically a SparkPlan
   * @param info
   *   Information text. Optional, may be null or empty. If not provided, then only information
   *   from child nodes will be included.
   * @param exprs
   *   Child nodes. Information attached in these nodes will be be included in the information
   *   attached to @node
   * @tparam T
   *   The type of the TreeNode. Typically SparkPlan, AggregateExpression, or Expression
   * @return
   *   The node with information (if any) attached
   */
  def withInfo[T <: TreeNode[_]](node: T, info: String, exprs: T*): T = {
    // support existing approach of passing in multiple infos in a newline-delimited string
    val infoSet = if (info == null || info.isEmpty) {
      Set.empty[String]
    } else {
      info.split("\n").toSet
    }
    withInfos(node, infoSet, exprs: _*)
  }

  /**
   * Attaches explain information to a TreeNode, rolling up the corresponding information tags
   * from any child nodes. For now, we are using this to attach the reasons why certain Spark
   * operators or expressions are disabled.
   *
   * @param node
   *   The node to attach the explain information to. Typically a SparkPlan
   * @param info
   *   Information text. May contain zero or more strings. If not provided, then only information
   *   from child nodes will be included.
   * @param exprs
   *   Child nodes. Information attached in these nodes will be be included in the information
   *   attached to @node
   * @tparam T
   *   The type of the TreeNode. Typically SparkPlan, AggregateExpression, or Expression
   * @return
   *   The node with information (if any) attached
   */
  def withInfos[T <: TreeNode[_]](node: T, info: Set[String], exprs: T*): T = {
    val existingNodeInfos = node.getTagValue(CometExplainInfo.EXTENSION_INFO)
    val newNodeInfo = (existingNodeInfos ++ exprs
      .flatMap(_.getTagValue(CometExplainInfo.EXTENSION_INFO))).flatten.toSet
    node.setTagValue(CometExplainInfo.EXTENSION_INFO, newNodeInfo ++ info)
    node
  }

  /**
   * Attaches explain information to a TreeNode, rolling up the corresponding information tags
   * from any child nodes
   *
   * @param node
   *   The node to attach the explain information to. Typically a SparkPlan
   * @param exprs
   *   Child nodes. Information attached in these nodes will be be included in the information
   *   attached to @node
   * @tparam T
   *   The type of the TreeNode. Typically SparkPlan, AggregateExpression, or Expression
   * @return
   *   The node with information (if any) attached
   */
  def withInfo[T <: TreeNode[_]](node: T, exprs: T*): T = {
    withInfos(node, Set.empty, exprs: _*)
  }

  // Helper to reduce boilerplate
  def createMessage(condition: Boolean, message: => String): Option[String] = {
    if (condition) {
      Some(message)
    } else {
      None
    }
  }
}<|MERGE_RESOLUTION|>--- conflicted
+++ resolved
@@ -190,7 +190,7 @@
 
           // data source V1
           case scanExec @ FileSourceScanExec(
-                HadoopFsRelation(_, partitionSchema, _, _, fileFormat, _),
+                HadoopFsRelation(_, partitionSchema, _, _, _: ParquetFileFormat, _),
                 _: Seq[_],
                 requiredSchema,
                 _,
@@ -199,7 +199,6 @@
                 _,
                 _,
                 _)
-<<<<<<< HEAD
               if CometNativeScanExec.isSchemaSupported(requiredSchema)
                 && CometNativeScanExec.isSchemaSupported(partitionSchema)
                 // TODO we only enable full native scan if COMET_EXEC_ENABLED is enabled
@@ -222,8 +221,6 @@
                 _,
                 _,
                 _)
-=======
->>>>>>> 9c1f0ee1
               if CometScanExec.isFileFormatSupported(fileFormat)
                 && CometScanExec.isSchemaSupported(requiredSchema)
                 && CometScanExec.isSchemaSupported(partitionSchema) =>
@@ -1023,8 +1020,7 @@
         if (CometConf.COMET_EXPLAIN_FALLBACK_ENABLED.get()) {
           val info = new ExtendedExplainInfo()
           if (info.extensionInfo(newPlan).nonEmpty) {
-            // scalastyle:off println
-            println(
+            logWarning(
               "Comet cannot execute some parts of this plan natively " +
                 s"(set ${CometConf.COMET_EXPLAIN_FALLBACK_ENABLED.key}=false " +
                 "to disable this logging):\n" +
@@ -1076,20 +1072,12 @@
         var firstNativeOp = true
         newPlan.transformDown {
           case op: CometNativeExec =>
-            val newPlan = if (firstNativeOp) {
+            if (firstNativeOp) {
               firstNativeOp = false
               op.convertBlock()
             } else {
               op
             }
-
-            // If reaching leaf node, reset `firstNativeOp` to true
-            // because it will start a new block in next iteration.
-            if (op.children.isEmpty) {
-              firstNativeOp = true
-            }
-
-            newPlan
           case op =>
             firstNativeOp = true
             op
@@ -1253,17 +1241,6 @@
     }
   }
 
-<<<<<<< HEAD
-  private[comet] def isOffHeapEnabled(conf: SQLConf): Boolean =
-    conf.getConfString("spark.memory.offHeap.enabled", "false").toBoolean
-
-  // Copied from org.apache.spark.util.Utils which is private to Spark.
-  private[comet] def isTesting: Boolean = {
-    System.getenv("SPARK_TESTING") != null || System.getProperty("spark.testing") != null
-  }
-
-=======
->>>>>>> 9c1f0ee1
   // Check whether Comet shuffle is enabled:
   // 1. `COMET_EXEC_SHUFFLE_ENABLED` is true
   // 2. `spark.shuffle.manager` is set to `CometShuffleManager`
