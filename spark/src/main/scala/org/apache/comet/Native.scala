/*
 * Licensed to the Apache Software Foundation (ASF) under one
 * or more contributor license agreements.  See the NOTICE file
 * distributed with this work for additional information
 * regarding copyright ownership.  The ASF licenses this file
 * to you under the Apache License, Version 2.0 (the
 * "License"); you may not use this file except in compliance
 * with the License.  You may obtain a copy of the License at
 *
 *   http://www.apache.org/licenses/LICENSE-2.0
 *
 * Unless required by applicable law or agreed to in writing,
 * software distributed under the License is distributed on an
 * "AS IS" BASIS, WITHOUT WARRANTIES OR CONDITIONS OF ANY
 * KIND, either express or implied.  See the License for the
 * specific language governing permissions and limitations
 * under the License.
 */

package org.apache.comet

<<<<<<< HEAD
=======
import java.nio.ByteBuffer

>>>>>>> 9c1f0ee1
import org.apache.spark.CometTaskMemoryManager
import org.apache.spark.sql.comet.CometMetricNode

class Native extends NativeBase {

  // scalastyle:off
  /**
   * Create a native query plan from execution SparkPlan serialized in bytes.
   * @param id
   *   The id of the query plan.
   * @param configMap
   *   The Java Map object for the configs of native engine.
   * @param iterators
   *   the input iterators to the native query plan. It should be the same number as the number of
   *   scan nodes in the SparkPlan.
   * @param plan
   *   the bytes of serialized SparkPlan.
   * @param metrics
   *   the native metrics of SparkPlan.
   * @param taskMemoryManager
   *   the task-level memory manager that is responsible for tracking memory usage across JVM and
   *   native side.
   * @return
   *   the address to native query plan.
   */
  // scalastyle:off
  @native def createPlan(
      id: Long,
      iterators: Array[CometBatchIterator],
      plan: Array[Byte],
      partitionCount: Int,
      metrics: CometMetricNode,
      taskMemoryManager: CometTaskMemoryManager,
      batchSize: Int,
      use_unified_memory_manager: Boolean,
<<<<<<< HEAD
      memory_limit: Long,
      memory_fraction: Double,
=======
      memory_pool_type: String,
      memory_limit: Long,
      memory_limit_per_task: Long,
      task_attempt_id: Long,
>>>>>>> 9c1f0ee1
      debug: Boolean,
      explain: Boolean,
      workerThreads: Int,
      blockingThreads: Int): Long
  // scalastyle:on

  /**
   * Execute a native query plan based on given input Arrow arrays.
   *
   * @param stage
   *   the stage ID, for informational purposes
   * @param partition
   *   the partition ID, for informational purposes
   * @param plan
   *   the address to native query plan.
   * @param arrayAddrs
   *   the addresses of Arrow Array structures
   * @param schemaAddrs
   *   the addresses of Arrow Schema structures
   * @return
   *   the number of rows, if -1, it means end of the output.
   */
  @native def executePlan(
      stage: Int,
      partition: Int,
      plan: Long,
      arrayAddrs: Array[Long],
      schemaAddrs: Array[Long]): Long

  /**
   * Release and drop the native query plan object and context object.
   *
   * @param plan
   *   the address to native query plan.
   */
  @native def releasePlan(plan: Long): Unit

  /**
   * Used by Comet shuffle external sorter to write sorted records to disk.
   *
   * @param addresses
   *   the array of addresses of Spark unsafe rows.
   * @param rowSizes
   *   the row sizes of Spark unsafe rows.
   * @param datatypes
   *   the datatypes of fields in Spark unsafe rows.
   * @param file
   *   the file path to write to.
   * @param preferDictionaryRatio
   *   the ratio of total values to distinct values in a string column that makes the writer to
   *   prefer dictionary encoding. If it is larger than the specified ratio, dictionary encoding
   *   will be used when writing columns of string type.
   * @param batchSize
   *   the batch size on the native side to buffer outputs during the row to columnar conversion
   *   before writing them out to disk.
   * @param checksumEnabled
   *   whether to compute checksum of written file.
   * @param checksumAlgo
   *   the checksum algorithm to use. 0 for CRC32, 1 for Adler32.
   * @param currentChecksum
   *   the current checksum of the file. As the checksum is computed incrementally, this is used
   *   to resume the computation of checksum for previous written data.
   * @param compressionCodec
   *   the compression codec
   * @param compressionLevel
   *   the compression level
   * @return
   *   [the number of bytes written to disk, the checksum]
   */
  // scalastyle:off
  @native def writeSortedFileNative(
      addresses: Array[Long],
      rowSizes: Array[Int],
      datatypes: Array[Array[Byte]],
      file: String,
      preferDictionaryRatio: Double,
      batchSize: Int,
      checksumEnabled: Boolean,
      checksumAlgo: Int,
      currentChecksum: Long,
      compressionCodec: String,
      compressionLevel: Int,
      enableFastEncoding: Boolean): Array[Long]
  // scalastyle:on

  /**
   * Sorts partition ids of Spark unsafe rows in place. Used by Comet shuffle external sorter.
   *
   * @param addr
   *   the address of the array of compacted partition ids.
   * @param size
   *   the size of the array.
   */
  @native def sortRowPartitionsNative(addr: Long, size: Long): Unit

  /**
   * Decompress and decode a native shuffle block.
   * @param shuffleBlock
   *   the encoded anc compressed shuffle block.
   * @param length
   *   the limit of the byte buffer.
   * @param addr
   *   the address of the array of compressed and encoded bytes.
   * @param size
   *   the size of the array.
   */
  @native def decodeShuffleBlock(
      shuffleBlock: ByteBuffer,
      length: Int,
      arrayAddrs: Array[Long],
      schemaAddrs: Array[Long]): Long

}<|MERGE_RESOLUTION|>--- conflicted
+++ resolved
@@ -19,11 +19,8 @@
 
 package org.apache.comet
 
-<<<<<<< HEAD
-=======
 import java.nio.ByteBuffer
 
->>>>>>> 9c1f0ee1
 import org.apache.spark.CometTaskMemoryManager
 import org.apache.spark.sql.comet.CometMetricNode
 
@@ -59,15 +56,10 @@
       taskMemoryManager: CometTaskMemoryManager,
       batchSize: Int,
       use_unified_memory_manager: Boolean,
-<<<<<<< HEAD
-      memory_limit: Long,
-      memory_fraction: Double,
-=======
       memory_pool_type: String,
       memory_limit: Long,
       memory_limit_per_task: Long,
       task_attempt_id: Long,
->>>>>>> 9c1f0ee1
       debug: Boolean,
       explain: Boolean,
       workerThreads: Int,
