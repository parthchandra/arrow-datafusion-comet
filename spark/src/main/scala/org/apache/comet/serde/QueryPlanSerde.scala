/*
 * Licensed to the Apache Software Foundation (ASF) under one
 * or more contributor license agreements.  See the NOTICE file
 * distributed with this work for additional information
 * regarding copyright ownership.  The ASF licenses this file
 * to you under the Apache License, Version 2.0 (the
 * "License"); you may not use this file except in compliance
 * with the License.  You may obtain a copy of the License at
 *
 *   http://www.apache.org/licenses/LICENSE-2.0
 *
 * Unless required by applicable law or agreed to in writing,
 * software distributed under the License is distributed on an
 * "AS IS" BASIS, WITHOUT WARRANTIES OR CONDITIONS OF ANY
 * KIND, either express or implied.  See the License for the
 * specific language governing permissions and limitations
 * under the License.
 */

package org.apache.comet.serde

import scala.collection.JavaConverters._

import org.apache.spark.internal.Logging
import org.apache.spark.sql.catalyst.expressions._
import org.apache.spark.sql.catalyst.expressions.aggregate.{AggregateExpression, Average, BitAndAgg, BitOrAgg, BitXorAgg, BloomFilterAggregate, Complete, Corr, Count, CovPopulation, CovSample, Final, First, Last, Max, Min, Partial, StddevPop, StddevSamp, Sum, VariancePop, VarianceSamp}
import org.apache.spark.sql.catalyst.expressions.objects.StaticInvoke
import org.apache.spark.sql.catalyst.optimizer.{BuildLeft, BuildRight, NormalizeNaNAndZero}
import org.apache.spark.sql.catalyst.plans._
import org.apache.spark.sql.catalyst.plans.physical.{HashPartitioning, Partitioning, RangePartitioning, RoundRobinPartitioning, SinglePartition}
import org.apache.spark.sql.catalyst.util.CharVarcharCodegenUtils
import org.apache.spark.sql.comet.{CometBroadcastExchangeExec, CometScanExec, CometSinkPlaceHolder, CometSparkToColumnarExec, DecimalPrecision}
import org.apache.spark.sql.comet.execution.shuffle.CometShuffleExchangeExec
import org.apache.spark.sql.execution
import org.apache.spark.sql.execution._
import org.apache.spark.sql.execution.adaptive.{BroadcastQueryStageExec, ShuffleQueryStageExec}
import org.apache.spark.sql.execution.aggregate.{BaseAggregateExec, HashAggregateExec, ObjectHashAggregateExec}
import org.apache.spark.sql.execution.datasources.{FilePartition, FileScanRDD}
import org.apache.spark.sql.execution.datasources.v2.{DataSourceRDD, DataSourceRDDPartition}
import org.apache.spark.sql.execution.exchange.{BroadcastExchangeExec, ReusedExchangeExec, ShuffleExchangeExec}
import org.apache.spark.sql.execution.joins.{BroadcastHashJoinExec, HashJoin, ShuffledHashJoinExec, SortMergeJoinExec}
import org.apache.spark.sql.execution.window.WindowExec
import org.apache.spark.sql.internal.SQLConf
import org.apache.spark.sql.types._
import org.apache.spark.unsafe.types.UTF8String

import org.apache.comet.CometConf
import org.apache.comet.CometSparkSessionExtensions.{isCometScan, isSpark34Plus, withInfo}
import org.apache.comet.expressions.{CometCast, CometEvalMode, Compatible, Incompatible, RegExp, Unsupported}
import org.apache.comet.serde.ExprOuterClass.{AggExpr, DataType => ProtoDataType, Expr, ScalarFunc}
import org.apache.comet.serde.ExprOuterClass.DataType.{DataTypeInfo, DecimalInfo, ListInfo, MapInfo, StructInfo}
import org.apache.comet.serde.OperatorOuterClass.{AggregateMode => CometAggregateMode, BuildSide, JoinType, Operator}
import org.apache.comet.shims.CometExprShim
import org.apache.comet.shims.ShimQueryPlanSerde

/**
 * An utility object for query plan and expression serialization.
 */
object QueryPlanSerde extends Logging with ShimQueryPlanSerde with CometExprShim {
  def emitWarning(reason: String): Unit = {
    logWarning(s"Comet native execution is disabled due to: $reason")
  }

  def supportedDataType(dt: DataType, allowStruct: Boolean = true): Boolean = dt match {
    case _: ByteType | _: ShortType | _: IntegerType | _: LongType | _: FloatType |
        _: DoubleType | _: StringType | _: BinaryType | _: TimestampType | _: DecimalType |
        _: DateType | _: BooleanType | _: NullType =>
      true
    case dt if isTimestampNTZType(dt) => true
    case s: StructType if allowStruct =>
      s.fields.map(_.dataType).forall(supportedDataType(_, allowStruct))
    case dt =>
      emitWarning(s"unsupported Spark data type: $dt")
      false
  }

  /**
   * Serializes Spark datatype to protobuf. Note that, a datatype can be serialized by this method
   * doesn't mean it is supported by Comet native execution, i.e., `supportedDataType` may return
   * false for it.
   */
  def serializeDataType(dt: DataType): Option[ExprOuterClass.DataType] = {
    val typeId = dt match {
      case _: BooleanType => 0
      case _: ByteType => 1
      case _: ShortType => 2
      case _: IntegerType => 3
      case _: LongType => 4
      case _: FloatType => 5
      case _: DoubleType => 6
      case _: StringType => 7
      case _: BinaryType => 8
      case _: TimestampType => 9
      case _: DecimalType => 10
      case dt if isTimestampNTZType(dt) => 11
      case _: DateType => 12
      case _: NullType => 13
      case _: ArrayType => 14
      case _: MapType => 15
      case _: StructType => 16
      case dt =>
        emitWarning(s"Cannot serialize Spark data type: $dt")
        return None
    }

    val builder = ProtoDataType.newBuilder()
    builder.setTypeIdValue(typeId)

    // Decimal
    val dataType = dt match {
      case t: DecimalType =>
        val info = DataTypeInfo.newBuilder()
        val decimal = DecimalInfo.newBuilder()
        decimal.setPrecision(t.precision)
        decimal.setScale(t.scale)
        info.setDecimal(decimal)
        builder.setTypeInfo(info.build()).build()

      case a: ArrayType =>
        val elementType = serializeDataType(a.elementType)

        if (elementType.isEmpty) {
          return None
        }

        val info = DataTypeInfo.newBuilder()
        val list = ListInfo.newBuilder()
        list.setElementType(elementType.get)
        list.setContainsNull(a.containsNull)

        info.setList(list)
        builder.setTypeInfo(info.build()).build()

      case m: MapType =>
        val keyType = serializeDataType(m.keyType)
        if (keyType.isEmpty) {
          return None
        }

        val valueType = serializeDataType(m.valueType)
        if (valueType.isEmpty) {
          return None
        }

        val info = DataTypeInfo.newBuilder()
        val map = MapInfo.newBuilder()
        map.setKeyType(keyType.get)
        map.setValueType(valueType.get)
        map.setValueContainsNull(m.valueContainsNull)

        info.setMap(map)
        builder.setTypeInfo(info.build()).build()

      case s: StructType =>
        val info = DataTypeInfo.newBuilder()
        val struct = StructInfo.newBuilder()

        val fieldNames = s.fields.map(_.name).toIterable.asJava
        val fieldDatatypes = s.fields.map(f => serializeDataType(f.dataType)).toSeq
        val fieldNullable = s.fields.map(f => Boolean.box(f.nullable)).toIterable.asJava

        if (fieldDatatypes.exists(_.isEmpty)) {
          return None
        }

        struct.addAllFieldNames(fieldNames)
        struct.addAllFieldDatatypes(fieldDatatypes.map(_.get).asJava)
        struct.addAllFieldNullable(fieldNullable)

        info.setStruct(struct)
        builder.setTypeInfo(info.build()).build()
      case _ => builder.build()
    }

    Some(dataType)
  }

  private def sumDataTypeSupported(dt: DataType): Boolean = {
    dt match {
      case _: NumericType => true
      case _ => false
    }
  }

  private def avgDataTypeSupported(dt: DataType): Boolean = {
    dt match {
      case _: NumericType => true
      // TODO: implement support for interval types
      case _ => false
    }
  }

  private def minMaxDataTypeSupported(dt: DataType): Boolean = {
    dt match {
      case _: NumericType | DateType | TimestampType | BooleanType => true
      case _ => false
    }
  }

  private def bitwiseAggTypeSupported(dt: DataType): Boolean = {
    dt match {
      case _: IntegerType | LongType | ShortType | ByteType => true
      case _ => false
    }
  }

  def windowExprToProto(
      windowExpr: WindowExpression,
      output: Seq[Attribute],
      conf: SQLConf): Option[OperatorOuterClass.WindowExpr] = {

    val aggregateExpressions: Array[AggregateExpression] = windowExpr.flatMap { expr =>
      expr match {
        case agg: AggregateExpression =>
          agg.aggregateFunction match {
            case _: Count =>
              Some(agg)
            case min: Min =>
              if (minMaxDataTypeSupported(min.dataType)) {
                Some(agg)
              } else {
                withInfo(windowExpr, s"datatype ${min.dataType} is not supported", expr)
                None
              }
            case max: Max =>
              if (minMaxDataTypeSupported(max.dataType)) {
                Some(agg)
              } else {
                withInfo(windowExpr, s"datatype ${max.dataType} is not supported", expr)
                None
              }
            case s: Sum =>
              if (sumDataTypeSupported(s.dataType) && !s.dataType.isInstanceOf[DecimalType]) {
                Some(agg)
              } else {
                withInfo(windowExpr, s"datatype ${s.dataType} is not supported", expr)
                None
              }
            case _ =>
              withInfo(
                windowExpr,
                s"aggregate ${agg.aggregateFunction}" +
                  " is not supported for window function",
                expr)
              None
          }
        case _ =>
          None
      }
    }.toArray

    val (aggExpr, builtinFunc) = if (aggregateExpressions.nonEmpty) {
      val modes = aggregateExpressions.map(_.mode).distinct
      assert(modes.size == 1 && modes.head == Complete)
      (aggExprToProto(aggregateExpressions.head, output, true, conf), None)
    } else {
      (None, exprToProto(windowExpr.windowFunction, output))
    }

    if (aggExpr.isEmpty && builtinFunc.isEmpty) {
      return None
    }

    val f = windowExpr.windowSpec.frameSpecification

    val (frameType, lowerBound, upperBound) = f match {
      case SpecifiedWindowFrame(frameType, lBound, uBound) =>
        val frameProto = frameType match {
          case RowFrame => OperatorOuterClass.WindowFrameType.Rows
          case RangeFrame => OperatorOuterClass.WindowFrameType.Range
        }

        val lBoundProto = lBound match {
          case UnboundedPreceding =>
            OperatorOuterClass.LowerWindowFrameBound
              .newBuilder()
              .setUnboundedPreceding(OperatorOuterClass.UnboundedPreceding.newBuilder().build())
              .build()
          case CurrentRow =>
            OperatorOuterClass.LowerWindowFrameBound
              .newBuilder()
              .setCurrentRow(OperatorOuterClass.CurrentRow.newBuilder().build())
              .build()
          case e =>
            val offset = e.eval() match {
              case i: Integer => i.toLong
              case l: Long => l
              case _ => return None
            }
            OperatorOuterClass.LowerWindowFrameBound
              .newBuilder()
              .setPreceding(
                OperatorOuterClass.Preceding
                  .newBuilder()
                  .setOffset(offset)
                  .build())
              .build()
        }

        val uBoundProto = uBound match {
          case UnboundedFollowing =>
            OperatorOuterClass.UpperWindowFrameBound
              .newBuilder()
              .setUnboundedFollowing(OperatorOuterClass.UnboundedFollowing.newBuilder().build())
              .build()
          case CurrentRow =>
            OperatorOuterClass.UpperWindowFrameBound
              .newBuilder()
              .setCurrentRow(OperatorOuterClass.CurrentRow.newBuilder().build())
              .build()
          case e =>
            val offset = e.eval() match {
              case i: Integer => i.toLong
              case l: Long => l
              case _ => return None
            }

            OperatorOuterClass.UpperWindowFrameBound
              .newBuilder()
              .setFollowing(
                OperatorOuterClass.Following
                  .newBuilder()
                  .setOffset(offset)
                  .build())
              .build()
        }

        (frameProto, lBoundProto, uBoundProto)
      case _ =>
        (
          OperatorOuterClass.WindowFrameType.Rows,
          OperatorOuterClass.LowerWindowFrameBound
            .newBuilder()
            .setUnboundedPreceding(OperatorOuterClass.UnboundedPreceding.newBuilder().build())
            .build(),
          OperatorOuterClass.UpperWindowFrameBound
            .newBuilder()
            .setUnboundedFollowing(OperatorOuterClass.UnboundedFollowing.newBuilder().build())
            .build())
    }

    val frame = OperatorOuterClass.WindowFrame
      .newBuilder()
      .setFrameType(frameType)
      .setLowerBound(lowerBound)
      .setUpperBound(upperBound)
      .build()

    val spec =
      OperatorOuterClass.WindowSpecDefinition.newBuilder().setFrameSpecification(frame).build()

    if (builtinFunc.isDefined) {
      Some(
        OperatorOuterClass.WindowExpr
          .newBuilder()
          .setBuiltInWindowFunction(builtinFunc.get)
          .setSpec(spec)
          .build())
    } else if (aggExpr.isDefined) {
      Some(
        OperatorOuterClass.WindowExpr
          .newBuilder()
          .setAggFunc(aggExpr.get)
          .setSpec(spec)
          .build())
    } else {
      None
    }
  }

  def aggExprToProto(
      aggExpr: AggregateExpression,
      inputs: Seq[Attribute],
      binding: Boolean,
      conf: SQLConf): Option[AggExpr] = {

    if (aggExpr.isDistinct) {
      // https://github.com/apache/datafusion-comet/issues/1260
      withInfo(aggExpr, "distinct aggregates are not supported")
      return None
    }

    aggExpr.aggregateFunction match {
      case s @ Sum(child, _) if sumDataTypeSupported(s.dataType) && isLegacyMode(s) =>
        val childExpr = exprToProto(child, inputs, binding)
        val dataType = serializeDataType(s.dataType)

        if (childExpr.isDefined && dataType.isDefined) {
          val sumBuilder = ExprOuterClass.Sum.newBuilder()
          sumBuilder.setChild(childExpr.get)
          sumBuilder.setDatatype(dataType.get)
          sumBuilder.setFailOnError(getFailOnError(s))

          Some(
            ExprOuterClass.AggExpr
              .newBuilder()
              .setSum(sumBuilder)
              .build())
        } else {
          if (dataType.isEmpty) {
            withInfo(aggExpr, s"datatype ${s.dataType} is not supported", child)
          } else {
            withInfo(aggExpr, child)
          }
          None
        }
      case s @ Average(child, _) if avgDataTypeSupported(s.dataType) && isLegacyMode(s) =>
        val childExpr = exprToProto(child, inputs, binding)
        val dataType = serializeDataType(s.dataType)

        val sumDataType = if (child.dataType.isInstanceOf[DecimalType]) {

          // This is input precision + 10 to be consistent with Spark
          val precision = Math.min(
            DecimalType.MAX_PRECISION,
            child.dataType.asInstanceOf[DecimalType].precision + 10)
          val newType =
            DecimalType.apply(precision, child.dataType.asInstanceOf[DecimalType].scale)
          serializeDataType(newType)
        } else {
          serializeDataType(child.dataType)
        }

        if (childExpr.isDefined && dataType.isDefined) {
          val builder = ExprOuterClass.Avg.newBuilder()
          builder.setChild(childExpr.get)
          builder.setDatatype(dataType.get)
          builder.setFailOnError(getFailOnError(s))
          builder.setSumDatatype(sumDataType.get)

          Some(
            ExprOuterClass.AggExpr
              .newBuilder()
              .setAvg(builder)
              .build())
        } else if (dataType.isEmpty) {
          withInfo(aggExpr, s"datatype ${s.dataType} is not supported", child)
          None
        } else {
          withInfo(aggExpr, child)
          None
        }
      case Count(children) =>
        val exprChildren = children.map(exprToProto(_, inputs, binding))

        if (exprChildren.forall(_.isDefined)) {
          val countBuilder = ExprOuterClass.Count.newBuilder()
          countBuilder.addAllChildren(exprChildren.map(_.get).asJava)

          Some(
            ExprOuterClass.AggExpr
              .newBuilder()
              .setCount(countBuilder)
              .build())
        } else {
          withInfo(aggExpr, children: _*)
          None
        }
      case min @ Min(child) if minMaxDataTypeSupported(min.dataType) =>
        val childExpr = exprToProto(child, inputs, binding)
        val dataType = serializeDataType(min.dataType)

        if (childExpr.isDefined && dataType.isDefined) {
          val minBuilder = ExprOuterClass.Min.newBuilder()
          minBuilder.setChild(childExpr.get)
          minBuilder.setDatatype(dataType.get)

          Some(
            ExprOuterClass.AggExpr
              .newBuilder()
              .setMin(minBuilder)
              .build())
        } else if (dataType.isEmpty) {
          withInfo(aggExpr, s"datatype ${min.dataType} is not supported", child)
          None
        } else {
          withInfo(aggExpr, child)
          None
        }
      case max @ Max(child) if minMaxDataTypeSupported(max.dataType) =>
        val childExpr = exprToProto(child, inputs, binding)
        val dataType = serializeDataType(max.dataType)

        if (childExpr.isDefined && dataType.isDefined) {
          val maxBuilder = ExprOuterClass.Max.newBuilder()
          maxBuilder.setChild(childExpr.get)
          maxBuilder.setDatatype(dataType.get)

          Some(
            ExprOuterClass.AggExpr
              .newBuilder()
              .setMax(maxBuilder)
              .build())
        } else if (dataType.isEmpty) {
          withInfo(aggExpr, s"datatype ${max.dataType} is not supported", child)
          None
        } else {
          withInfo(aggExpr, child)
          None
        }
      case first @ First(child, ignoreNulls)
          if !ignoreNulls => // DataFusion doesn't support ignoreNulls true
        val childExpr = exprToProto(child, inputs, binding)
        val dataType = serializeDataType(first.dataType)

        if (childExpr.isDefined && dataType.isDefined) {
          val firstBuilder = ExprOuterClass.First.newBuilder()
          firstBuilder.setChild(childExpr.get)
          firstBuilder.setDatatype(dataType.get)

          Some(
            ExprOuterClass.AggExpr
              .newBuilder()
              .setFirst(firstBuilder)
              .build())
        } else if (dataType.isEmpty) {
          withInfo(aggExpr, s"datatype ${first.dataType} is not supported", child)
          None
        } else {
          withInfo(aggExpr, child)
          None
        }
      case last @ Last(child, ignoreNulls)
          if !ignoreNulls => // DataFusion doesn't support ignoreNulls true
        val childExpr = exprToProto(child, inputs, binding)
        val dataType = serializeDataType(last.dataType)

        if (childExpr.isDefined && dataType.isDefined) {
          val lastBuilder = ExprOuterClass.Last.newBuilder()
          lastBuilder.setChild(childExpr.get)
          lastBuilder.setDatatype(dataType.get)

          Some(
            ExprOuterClass.AggExpr
              .newBuilder()
              .setLast(lastBuilder)
              .build())
        } else if (dataType.isEmpty) {
          withInfo(aggExpr, s"datatype ${last.dataType} is not supported", child)
          None
        } else {
          withInfo(aggExpr, child)
          None
        }
      case bitAnd @ BitAndAgg(child) if bitwiseAggTypeSupported(bitAnd.dataType) =>
        val childExpr = exprToProto(child, inputs, binding)
        val dataType = serializeDataType(bitAnd.dataType)

        if (childExpr.isDefined && dataType.isDefined) {
          val bitAndBuilder = ExprOuterClass.BitAndAgg.newBuilder()
          bitAndBuilder.setChild(childExpr.get)
          bitAndBuilder.setDatatype(dataType.get)

          Some(
            ExprOuterClass.AggExpr
              .newBuilder()
              .setBitAndAgg(bitAndBuilder)
              .build())
        } else if (dataType.isEmpty) {
          withInfo(aggExpr, s"datatype ${bitAnd.dataType} is not supported", child)
          None
        } else {
          withInfo(aggExpr, child)
          None
        }
      case bitOr @ BitOrAgg(child) if bitwiseAggTypeSupported(bitOr.dataType) =>
        val childExpr = exprToProto(child, inputs, binding)
        val dataType = serializeDataType(bitOr.dataType)

        if (childExpr.isDefined && dataType.isDefined) {
          val bitOrBuilder = ExprOuterClass.BitOrAgg.newBuilder()
          bitOrBuilder.setChild(childExpr.get)
          bitOrBuilder.setDatatype(dataType.get)

          Some(
            ExprOuterClass.AggExpr
              .newBuilder()
              .setBitOrAgg(bitOrBuilder)
              .build())
        } else if (dataType.isEmpty) {
          withInfo(aggExpr, s"datatype ${bitOr.dataType} is not supported", child)
          None
        } else {
          withInfo(aggExpr, child)
          None
        }
      case bitXor @ BitXorAgg(child) if bitwiseAggTypeSupported(bitXor.dataType) =>
        val childExpr = exprToProto(child, inputs, binding)
        val dataType = serializeDataType(bitXor.dataType)

        if (childExpr.isDefined && dataType.isDefined) {
          val bitXorBuilder = ExprOuterClass.BitXorAgg.newBuilder()
          bitXorBuilder.setChild(childExpr.get)
          bitXorBuilder.setDatatype(dataType.get)

          Some(
            ExprOuterClass.AggExpr
              .newBuilder()
              .setBitXorAgg(bitXorBuilder)
              .build())
        } else if (dataType.isEmpty) {
          withInfo(aggExpr, s"datatype ${bitXor.dataType} is not supported", child)
          None
        } else {
          withInfo(aggExpr, child)
          None
        }
      case cov @ CovSample(child1, child2, nullOnDivideByZero) =>
        val child1Expr = exprToProto(child1, inputs, binding)
        val child2Expr = exprToProto(child2, inputs, binding)
        val dataType = serializeDataType(cov.dataType)

        if (child1Expr.isDefined && child2Expr.isDefined && dataType.isDefined) {
          val covBuilder = ExprOuterClass.Covariance.newBuilder()
          covBuilder.setChild1(child1Expr.get)
          covBuilder.setChild2(child2Expr.get)
          covBuilder.setNullOnDivideByZero(nullOnDivideByZero)
          covBuilder.setDatatype(dataType.get)
          covBuilder.setStatsTypeValue(0)

          Some(
            ExprOuterClass.AggExpr
              .newBuilder()
              .setCovariance(covBuilder)
              .build())
        } else {
          None
        }
      case cov @ CovPopulation(child1, child2, nullOnDivideByZero) =>
        val child1Expr = exprToProto(child1, inputs, binding)
        val child2Expr = exprToProto(child2, inputs, binding)
        val dataType = serializeDataType(cov.dataType)

        if (child1Expr.isDefined && child2Expr.isDefined && dataType.isDefined) {
          val covBuilder = ExprOuterClass.Covariance.newBuilder()
          covBuilder.setChild1(child1Expr.get)
          covBuilder.setChild2(child2Expr.get)
          covBuilder.setNullOnDivideByZero(nullOnDivideByZero)
          covBuilder.setDatatype(dataType.get)
          covBuilder.setStatsTypeValue(1)

          Some(
            ExprOuterClass.AggExpr
              .newBuilder()
              .setCovariance(covBuilder)
              .build())
        } else {
          None
        }
      case variance @ VarianceSamp(child, nullOnDivideByZero) =>
        val childExpr = exprToProto(child, inputs, binding)
        val dataType = serializeDataType(variance.dataType)

        if (childExpr.isDefined && dataType.isDefined) {
          val varBuilder = ExprOuterClass.Variance.newBuilder()
          varBuilder.setChild(childExpr.get)
          varBuilder.setNullOnDivideByZero(nullOnDivideByZero)
          varBuilder.setDatatype(dataType.get)
          varBuilder.setStatsTypeValue(0)

          Some(
            ExprOuterClass.AggExpr
              .newBuilder()
              .setVariance(varBuilder)
              .build())
        } else {
          withInfo(aggExpr, child)
          None
        }
      case variancePop @ VariancePop(child, nullOnDivideByZero) =>
        val childExpr = exprToProto(child, inputs, binding)
        val dataType = serializeDataType(variancePop.dataType)

        if (childExpr.isDefined && dataType.isDefined) {
          val varBuilder = ExprOuterClass.Variance.newBuilder()
          varBuilder.setChild(childExpr.get)
          varBuilder.setNullOnDivideByZero(nullOnDivideByZero)
          varBuilder.setDatatype(dataType.get)
          varBuilder.setStatsTypeValue(1)

          Some(
            ExprOuterClass.AggExpr
              .newBuilder()
              .setVariance(varBuilder)
              .build())
        } else {
          withInfo(aggExpr, child)
          None
        }

      case std @ StddevSamp(child, nullOnDivideByZero) =>
        if (CometConf.COMET_EXPR_STDDEV_ENABLED.get(conf)) {
          val childExpr = exprToProto(child, inputs, binding)
          val dataType = serializeDataType(std.dataType)

          if (childExpr.isDefined && dataType.isDefined) {
            val stdBuilder = ExprOuterClass.Stddev.newBuilder()
            stdBuilder.setChild(childExpr.get)
            stdBuilder.setNullOnDivideByZero(nullOnDivideByZero)
            stdBuilder.setDatatype(dataType.get)
            stdBuilder.setStatsTypeValue(0)

            Some(
              ExprOuterClass.AggExpr
                .newBuilder()
                .setStddev(stdBuilder)
                .build())
          } else {
            withInfo(aggExpr, child)
            None
          }
        } else {
          withInfo(
            aggExpr,
            "stddev disabled by default because it can be slower than Spark. " +
              s"Set ${CometConf.COMET_EXPR_STDDEV_ENABLED}=true to enable it.",
            child)
          None
        }

      case std @ StddevPop(child, nullOnDivideByZero) =>
        if (CometConf.COMET_EXPR_STDDEV_ENABLED.get(conf)) {
          val childExpr = exprToProto(child, inputs, binding)
          val dataType = serializeDataType(std.dataType)

          if (childExpr.isDefined && dataType.isDefined) {
            val stdBuilder = ExprOuterClass.Stddev.newBuilder()
            stdBuilder.setChild(childExpr.get)
            stdBuilder.setNullOnDivideByZero(nullOnDivideByZero)
            stdBuilder.setDatatype(dataType.get)
            stdBuilder.setStatsTypeValue(1)

            Some(
              ExprOuterClass.AggExpr
                .newBuilder()
                .setStddev(stdBuilder)
                .build())
          } else {
            withInfo(aggExpr, child)
            None
          }
        } else {
          withInfo(
            aggExpr,
            "stddev disabled by default because it can be slower than Spark. " +
              s"Set ${CometConf.COMET_EXPR_STDDEV_ENABLED}=true to enable it.",
            child)
          None
        }

      case corr @ Corr(child1, child2, nullOnDivideByZero) =>
        val child1Expr = exprToProto(child1, inputs, binding)
        val child2Expr = exprToProto(child2, inputs, binding)
        val dataType = serializeDataType(corr.dataType)

        if (child1Expr.isDefined && child2Expr.isDefined && dataType.isDefined) {
          val corrBuilder = ExprOuterClass.Correlation.newBuilder()
          corrBuilder.setChild1(child1Expr.get)
          corrBuilder.setChild2(child2Expr.get)
          corrBuilder.setNullOnDivideByZero(nullOnDivideByZero)
          corrBuilder.setDatatype(dataType.get)

          Some(
            ExprOuterClass.AggExpr
              .newBuilder()
              .setCorrelation(corrBuilder)
              .build())
        } else {
          withInfo(aggExpr, child1, child2)
          None
        }

      case bloom_filter @ BloomFilterAggregate(child, numItems, numBits, _, _) =>
        // We ignore mutableAggBufferOffset and inputAggBufferOffset because they are
        // implementation details for Spark's ObjectHashAggregate.
        val childExpr = exprToProto(child, inputs, binding)
        val numItemsExpr = exprToProto(numItems, inputs, binding)
        val numBitsExpr = exprToProto(numBits, inputs, binding)
        val dataType = serializeDataType(bloom_filter.dataType)

        if (childExpr.isDefined &&
          (child.dataType
            .isInstanceOf[ByteType] ||
            child.dataType
              .isInstanceOf[ShortType] ||
            child.dataType
              .isInstanceOf[IntegerType] ||
            child.dataType
              .isInstanceOf[LongType] ||
            child.dataType
              .isInstanceOf[StringType]) &&
          numItemsExpr.isDefined &&
          numBitsExpr.isDefined &&
          dataType.isDefined) {
          val bloomFilterAggBuilder = ExprOuterClass.BloomFilterAgg.newBuilder()
          bloomFilterAggBuilder.setChild(childExpr.get)
          bloomFilterAggBuilder.setNumItems(numItemsExpr.get)
          bloomFilterAggBuilder.setNumBits(numBitsExpr.get)
          bloomFilterAggBuilder.setDatatype(dataType.get)

          Some(
            ExprOuterClass.AggExpr
              .newBuilder()
              .setBloomFilterAgg(bloomFilterAggBuilder)
              .build())
        } else {
          withInfo(aggExpr, child, numItems, numBits)
          None
        }

      case fn =>
        val msg = s"unsupported Spark aggregate function: ${fn.prettyName}"
        emitWarning(msg)
        withInfo(aggExpr, msg, fn.children: _*)
        None
    }
  }

  def evalModeToProto(evalMode: CometEvalMode.Value): ExprOuterClass.EvalMode = {
    evalMode match {
      case CometEvalMode.LEGACY => ExprOuterClass.EvalMode.LEGACY
      case CometEvalMode.TRY => ExprOuterClass.EvalMode.TRY
      case CometEvalMode.ANSI => ExprOuterClass.EvalMode.ANSI
      case _ => throw new IllegalStateException(s"Invalid evalMode $evalMode")
    }
  }

  /**
   * Convert a Spark expression to protobuf.
   *
   * @param expr
   *   The input expression
   * @param inputs
   *   The input attributes
   * @param binding
   *   Whether to bind the expression to the input attributes
   * @return
   *   The protobuf representation of the expression, or None if the expression is not supported
   */
  def exprToProto(
      expr: Expression,
      input: Seq[Attribute],
      binding: Boolean = true): Option[Expr] = {
    def castToProto(
        timeZoneId: Option[String],
        dt: DataType,
        childExpr: Option[Expr],
        evalMode: CometEvalMode.Value): Option[Expr] = {
      val dataType = serializeDataType(dt)

      if (childExpr.isDefined && dataType.isDefined) {
        val castBuilder = ExprOuterClass.Cast.newBuilder()
        castBuilder.setChild(childExpr.get)
        castBuilder.setDatatype(dataType.get)
        castBuilder.setEvalMode(evalModeToProto(evalMode))
        castBuilder.setAllowIncompat(CometConf.COMET_CAST_ALLOW_INCOMPATIBLE.get())
        val timeZone = timeZoneId.getOrElse("UTC")
        castBuilder.setTimezone(timeZone)

        Some(
          ExprOuterClass.Expr
            .newBuilder()
            .setCast(castBuilder)
            .build())
      } else {
        if (!dataType.isDefined) {
          withInfo(expr, s"Unsupported datatype ${dt}")
        } else {
          withInfo(expr, s"Unsupported expression $childExpr")
        }
        None
      }
    }

    def exprToProtoInternal(expr: Expression, inputs: Seq[Attribute]): Option[Expr] = {
      SQLConf.get

      def handleCast(
          child: Expression,
          inputs: Seq[Attribute],
          dt: DataType,
          timeZoneId: Option[String],
          evalMode: CometEvalMode.Value): Option[Expr] = {

        val childExpr = exprToProtoInternal(child, inputs)
        if (childExpr.isDefined) {
          val castSupport =
            CometCast.isSupported(child.dataType, dt, timeZoneId, evalMode)

          def getIncompatMessage(reason: Option[String]): String =
            "Comet does not guarantee correct results for cast " +
              s"from ${child.dataType} to $dt " +
              s"with timezone $timeZoneId and evalMode $evalMode" +
              reason.map(str => s" ($str)").getOrElse("")

          castSupport match {
            case Compatible(_) =>
              castToProto(timeZoneId, dt, childExpr, evalMode)
            case Incompatible(reason) =>
              if (CometConf.COMET_CAST_ALLOW_INCOMPATIBLE.get()) {
                logWarning(getIncompatMessage(reason))
                castToProto(timeZoneId, dt, childExpr, evalMode)
              } else {
                withInfo(
                  expr,
                  s"${getIncompatMessage(reason)}. To enable all incompatible casts, set " +
                    s"${CometConf.COMET_CAST_ALLOW_INCOMPATIBLE.key}=true")
                None
              }
            case Unsupported =>
              withInfo(
                expr,
                s"Unsupported cast from ${child.dataType} to $dt " +
                  s"with timezone $timeZoneId and evalMode $evalMode")
              None
          }
        } else {
          withInfo(expr, child)
          None
        }
      }

      expr match {
        case a @ Alias(_, _) =>
          val r = exprToProtoInternal(a.child, inputs)
          if (r.isEmpty) {
            withInfo(expr, a.child)
          }
          r

        case cast @ Cast(_: Literal, dataType, _, _) =>
          // This can happen after promoting decimal precisions
          val value = cast.eval()
          exprToProtoInternal(Literal(value, dataType), inputs)

        case UnaryExpression(child) if expr.prettyName == "trycast" =>
          val timeZoneId = SQLConf.get.sessionLocalTimeZone
          handleCast(child, inputs, expr.dataType, Some(timeZoneId), CometEvalMode.TRY)

        case c @ Cast(child, dt, timeZoneId, _) =>
          handleCast(child, inputs, dt, timeZoneId, evalMode(c))

        case add @ Add(left, right, _) if supportedDataType(left.dataType) =>
          createMathExpression(
            left,
            right,
            inputs,
            add.dataType,
            getFailOnError(add),
            (builder, mathExpr) => builder.setAdd(mathExpr))

        case add @ Add(left, _, _) if !supportedDataType(left.dataType) =>
          withInfo(add, s"Unsupported datatype ${left.dataType}")
          None

        case sub @ Subtract(left, right, _) if supportedDataType(left.dataType) =>
          createMathExpression(
            left,
            right,
            inputs,
            sub.dataType,
            getFailOnError(sub),
            (builder, mathExpr) => builder.setSubtract(mathExpr))

        case sub @ Subtract(left, _, _) if !supportedDataType(left.dataType) =>
          withInfo(sub, s"Unsupported datatype ${left.dataType}")
          None

        case mul @ Multiply(left, right, _)
            if supportedDataType(left.dataType) && !decimalBeforeSpark34(left.dataType) =>
          createMathExpression(
            left,
            right,
            inputs,
            mul.dataType,
            getFailOnError(mul),
            (builder, mathExpr) => builder.setMultiply(mathExpr))

        case mul @ Multiply(left, _, _) =>
          if (!supportedDataType(left.dataType)) {
            withInfo(mul, s"Unsupported datatype ${left.dataType}")
          }
          if (decimalBeforeSpark34(left.dataType)) {
            withInfo(mul, "Decimal support requires Spark 3.4 or later")
          }
          None

        case div @ Divide(left, right, _)
            if supportedDataType(left.dataType) && !decimalBeforeSpark34(left.dataType) =>
          // Datafusion now throws an exception for dividing by zero
          // See https://github.com/apache/arrow-datafusion/pull/6792
          // For now, use NullIf to swap zeros with nulls.
          val rightExpr = nullIfWhenPrimitive(right)

          createMathExpression(
            left,
            rightExpr,
            inputs,
            div.dataType,
            getFailOnError(div),
            (builder, mathExpr) => builder.setDivide(mathExpr))

        case div @ Divide(left, _, _) =>
          if (!supportedDataType(left.dataType)) {
            withInfo(div, s"Unsupported datatype ${left.dataType}")
          }
          if (decimalBeforeSpark34(left.dataType)) {
            withInfo(div, "Decimal support requires Spark 3.4 or later")
          }
          None

        case rem @ Remainder(left, right, _)
            if supportedDataType(left.dataType) && !decimalBeforeSpark34(left.dataType) =>
          val rightExpr = nullIfWhenPrimitive(right)

          createMathExpression(
            left,
            rightExpr,
            inputs,
            rem.dataType,
            getFailOnError(rem),
            (builder, mathExpr) => builder.setRemainder(mathExpr))

        case rem @ Remainder(left, _, _) =>
          if (!supportedDataType(left.dataType)) {
            withInfo(rem, s"Unsupported datatype ${left.dataType}")
          }
          if (decimalBeforeSpark34(left.dataType)) {
            withInfo(rem, "Decimal support requires Spark 3.4 or later")
          }
          None

        case EqualTo(left, right) =>
          createBinaryExpr(
            left,
            right,
            inputs,
            (builder, binaryExpr) => builder.setEq(binaryExpr))

        case Not(EqualTo(left, right)) =>
          createBinaryExpr(
            left,
            right,
            inputs,
            (builder, binaryExpr) => builder.setNeq(binaryExpr))

        case EqualNullSafe(left, right) =>
          createBinaryExpr(
            left,
            right,
            inputs,
            (builder, binaryExpr) => builder.setEqNullSafe(binaryExpr))

        case Not(EqualNullSafe(left, right)) =>
          createBinaryExpr(
            left,
            right,
            inputs,
            (builder, binaryExpr) => builder.setNeqNullSafe(binaryExpr))

        case GreaterThan(left, right) =>
          createBinaryExpr(
            left,
            right,
            inputs,
            (builder, binaryExpr) => builder.setGt(binaryExpr))

        case GreaterThanOrEqual(left, right) =>
          createBinaryExpr(
            left,
            right,
            inputs,
            (builder, binaryExpr) => builder.setGtEq(binaryExpr))

        case LessThan(left, right) =>
          createBinaryExpr(
            left,
            right,
            inputs,
            (builder, binaryExpr) => builder.setLt(binaryExpr))

        case LessThanOrEqual(left, right) =>
          createBinaryExpr(
            left,
            right,
            inputs,
            (builder, binaryExpr) => builder.setLtEq(binaryExpr))

        case Literal(value, dataType)
            if supportedDataType(dataType, allowStruct = value == null) =>
          val exprBuilder = ExprOuterClass.Literal.newBuilder()

          if (value == null) {
            exprBuilder.setIsNull(true)
          } else {
            exprBuilder.setIsNull(false)
            dataType match {
              case _: BooleanType => exprBuilder.setBoolVal(value.asInstanceOf[Boolean])
              case _: ByteType => exprBuilder.setByteVal(value.asInstanceOf[Byte])
              case _: ShortType => exprBuilder.setShortVal(value.asInstanceOf[Short])
              case _: IntegerType => exprBuilder.setIntVal(value.asInstanceOf[Int])
              case _: LongType => exprBuilder.setLongVal(value.asInstanceOf[Long])
              case _: FloatType => exprBuilder.setFloatVal(value.asInstanceOf[Float])
              case _: DoubleType => exprBuilder.setDoubleVal(value.asInstanceOf[Double])
              case _: StringType =>
                exprBuilder.setStringVal(value.asInstanceOf[UTF8String].toString)
              case _: TimestampType => exprBuilder.setLongVal(value.asInstanceOf[Long])
              case _: DecimalType =>
                // Pass decimal literal as bytes.
                val unscaled = value.asInstanceOf[Decimal].toBigDecimal.underlying.unscaledValue
                exprBuilder.setDecimalVal(
                  com.google.protobuf.ByteString.copyFrom(unscaled.toByteArray))
              case _: BinaryType =>
                val byteStr =
                  com.google.protobuf.ByteString.copyFrom(value.asInstanceOf[Array[Byte]])
                exprBuilder.setBytesVal(byteStr)
              case _: DateType => exprBuilder.setIntVal(value.asInstanceOf[Int])
              case dt if isTimestampNTZType(dt) =>
                exprBuilder.setLongVal(value.asInstanceOf[Long])
              case dt =>
                logWarning(s"Unexpected date type '$dt' for literal value '$value'")
            }
          }

          val dt = serializeDataType(dataType)

          if (dt.isDefined) {
            exprBuilder.setDatatype(dt.get)

            Some(
              ExprOuterClass.Expr
                .newBuilder()
                .setLiteral(exprBuilder)
                .build())
          } else {
            withInfo(expr, s"Unsupported datatype $dataType")
            None
          }
        case Literal(_, dataType) if !supportedDataType(dataType) =>
          withInfo(expr, s"Unsupported datatype $dataType")
          None

        case Substring(str, Literal(pos, _), Literal(len, _)) =>
          val strExpr = exprToProtoInternal(str, inputs)

          if (strExpr.isDefined) {
            val builder = ExprOuterClass.Substring.newBuilder()
            builder.setChild(strExpr.get)
            builder.setStart(pos.asInstanceOf[Int])
            builder.setLen(len.asInstanceOf[Int])

            Some(
              ExprOuterClass.Expr
                .newBuilder()
                .setSubstring(builder)
                .build())
          } else {
            withInfo(expr, str)
            None
          }

        case StructsToJson(options, child, timezoneId) =>
          if (options.nonEmpty) {
            withInfo(expr, "StructsToJson with options is not supported")
            None
          } else {

            def isSupportedType(dt: DataType): Boolean = {
              dt match {
                case StructType(fields) =>
                  fields.forall(f => isSupportedType(f.dataType))
                case DataTypes.BooleanType | DataTypes.ByteType | DataTypes.ShortType |
                    DataTypes.IntegerType | DataTypes.LongType | DataTypes.FloatType |
                    DataTypes.DoubleType | DataTypes.StringType =>
                  true
                case DataTypes.DateType | DataTypes.TimestampType =>
                  // TODO implement these types with tests for formatting options and timezone
                  false
                case _: MapType | _: ArrayType =>
                  // Spark supports map and array in StructsToJson but this is not yet
                  // implemented in Comet
                  false
                case _ => false
              }
            }

            val isSupported = child.dataType match {
              case s: StructType =>
                s.fields.forall(f => isSupportedType(f.dataType))
              case _: MapType | _: ArrayType =>
                // Spark supports map and array in StructsToJson but this is not yet
                // implemented in Comet
                false
              case _ =>
                false
            }

            if (isSupported) {
              exprToProto(child, input, binding) match {
                case Some(p) =>
                  val toJson = ExprOuterClass.ToJson
                    .newBuilder()
                    .setChild(p)
                    .setTimezone(timezoneId.getOrElse("UTC"))
                    .setIgnoreNullFields(true)
                    .build()
                  Some(
                    ExprOuterClass.Expr
                      .newBuilder()
                      .setToJson(toJson)
                      .build())
                case _ =>
                  withInfo(expr, child)
                  None
              }
            } else {
              withInfo(expr, "Unsupported data type", child)
              None
            }
          }

        case Like(left, right, escapeChar) =>
          if (escapeChar == '\\') {
            createBinaryExpr(
              left,
              right,
              inputs,
              (builder, binaryExpr) => builder.setLike(binaryExpr))
          } else {
            // TODO custom escape char
            withInfo(expr, s"custom escape character $escapeChar not supported in LIKE")
            None
          }

        case RLike(left, right) =>
          // we currently only support scalar regex patterns
          right match {
            case Literal(pattern, DataTypes.StringType) =>
              if (!RegExp.isSupportedPattern(pattern.toString) &&
                !CometConf.COMET_REGEXP_ALLOW_INCOMPATIBLE.get()) {
                withInfo(
                  expr,
                  s"Regexp pattern $pattern is not compatible with Spark. " +
                    s"Set ${CometConf.COMET_REGEXP_ALLOW_INCOMPATIBLE.key}=true " +
                    "to allow it anyway.")
                return None
              }
            case _ =>
              withInfo(expr, "Only scalar regexp patterns are supported")
              return None
          }

          createBinaryExpr(
            left,
            right,
            inputs,
            (builder, binaryExpr) => builder.setRlike(binaryExpr))

        case StartsWith(left, right) =>
          createBinaryExpr(
            left,
            right,
            inputs,
            (builder, binaryExpr) => builder.setStartsWith(binaryExpr))

        case EndsWith(left, right) =>
          createBinaryExpr(
            left,
            right,
            inputs,
            (builder, binaryExpr) => builder.setEndsWith(binaryExpr))

        case Contains(left, right) =>
          createBinaryExpr(
            left,
            right,
            inputs,
            (builder, binaryExpr) => builder.setContains(binaryExpr))

        case StringSpace(child) =>
          createUnaryExpr(
            child,
            inputs,
            (builder, unaryExpr) => builder.setStringSpace(unaryExpr))

        case Hour(child, timeZoneId) =>
          val childExpr = exprToProtoInternal(child, inputs)

          if (childExpr.isDefined) {
            val builder = ExprOuterClass.Hour.newBuilder()
            builder.setChild(childExpr.get)

            val timeZone = timeZoneId.getOrElse("UTC")
            builder.setTimezone(timeZone)

            Some(
              ExprOuterClass.Expr
                .newBuilder()
                .setHour(builder)
                .build())
          } else {
            withInfo(expr, child)
            None
          }

        case Minute(child, timeZoneId) =>
          val childExpr = exprToProtoInternal(child, inputs)

          if (childExpr.isDefined) {
            val builder = ExprOuterClass.Minute.newBuilder()
            builder.setChild(childExpr.get)

            val timeZone = timeZoneId.getOrElse("UTC")
            builder.setTimezone(timeZone)

            Some(
              ExprOuterClass.Expr
                .newBuilder()
                .setMinute(builder)
                .build())
          } else {
            withInfo(expr, child)
            None
          }

        case DateAdd(left, right) =>
          val leftExpr = exprToProtoInternal(left, inputs)
          val rightExpr = exprToProtoInternal(right, inputs)
          val optExpr = scalarExprToProtoWithReturnType("date_add", DateType, leftExpr, rightExpr)
          optExprWithInfo(optExpr, expr, left, right)

        case DateSub(left, right) =>
          val leftExpr = exprToProtoInternal(left, inputs)
          val rightExpr = exprToProtoInternal(right, inputs)
          val optExpr = scalarExprToProtoWithReturnType("date_sub", DateType, leftExpr, rightExpr)
          optExprWithInfo(optExpr, expr, left, right)

        case TruncDate(child, format) =>
          val childExpr = exprToProtoInternal(child, inputs)
          val formatExpr = exprToProtoInternal(format, inputs)

          if (childExpr.isDefined && formatExpr.isDefined) {
            val builder = ExprOuterClass.TruncDate.newBuilder()
            builder.setChild(childExpr.get)
            builder.setFormat(formatExpr.get)

            Some(
              ExprOuterClass.Expr
                .newBuilder()
                .setTruncDate(builder)
                .build())
          } else {
            withInfo(expr, child, format)
            None
          }

        case TruncTimestamp(format, child, timeZoneId) =>
          val childExpr = exprToProtoInternal(child, inputs)
          val formatExpr = exprToProtoInternal(format, inputs)

          if (childExpr.isDefined && formatExpr.isDefined) {
            val builder = ExprOuterClass.TruncTimestamp.newBuilder()
            builder.setChild(childExpr.get)
            builder.setFormat(formatExpr.get)

            val timeZone = timeZoneId.getOrElse("UTC")
            builder.setTimezone(timeZone)

            Some(
              ExprOuterClass.Expr
                .newBuilder()
                .setTruncTimestamp(builder)
                .build())
          } else {
            withInfo(expr, child, format)
            None
          }

        case Second(child, timeZoneId) =>
          val childExpr = exprToProtoInternal(child, inputs)

          if (childExpr.isDefined) {
            val builder = ExprOuterClass.Second.newBuilder()
            builder.setChild(childExpr.get)

            val timeZone = timeZoneId.getOrElse("UTC")
            builder.setTimezone(timeZone)

            Some(
              ExprOuterClass.Expr
                .newBuilder()
                .setSecond(builder)
                .build())
          } else {
            withInfo(expr, child)
            None
          }

        case Year(child) =>
          val periodType = exprToProtoInternal(Literal("year"), inputs)
          val childExpr = exprToProtoInternal(child, inputs)
          val optExpr = scalarExprToProto("datepart", Seq(periodType, childExpr): _*)
            .map(e => {
              Expr
                .newBuilder()
                .setCast(
                  ExprOuterClass.Cast
                    .newBuilder()
                    .setChild(e)
                    .setDatatype(serializeDataType(IntegerType).get)
                    .setEvalMode(ExprOuterClass.EvalMode.LEGACY)
                    .setAllowIncompat(false)
                    .build())
                .build()
            })
          optExprWithInfo(optExpr, expr, child)

        case IsNull(child) =>
          createUnaryExpr(child, inputs, (builder, unaryExpr) => builder.setIsNull(unaryExpr))

        case IsNotNull(child) =>
          createUnaryExpr(child, inputs, (builder, unaryExpr) => builder.setIsNotNull(unaryExpr))

        case IsNaN(child) =>
          val childExpr = exprToProtoInternal(child, inputs)
          val optExpr =
            scalarExprToProtoWithReturnType("isnan", BooleanType, childExpr)

          optExprWithInfo(optExpr, expr, child)

        case SortOrder(child, direction, nullOrdering, _) =>
          val childExpr = exprToProtoInternal(child, inputs)

          if (childExpr.isDefined) {
            val sortOrderBuilder = ExprOuterClass.SortOrder.newBuilder()
            sortOrderBuilder.setChild(childExpr.get)

            direction match {
              case Ascending => sortOrderBuilder.setDirectionValue(0)
              case Descending => sortOrderBuilder.setDirectionValue(1)
            }

            nullOrdering match {
              case NullsFirst => sortOrderBuilder.setNullOrderingValue(0)
              case NullsLast => sortOrderBuilder.setNullOrderingValue(1)
            }

            Some(
              ExprOuterClass.Expr
                .newBuilder()
                .setSortOrder(sortOrderBuilder)
                .build())
          } else {
            withInfo(expr, child)
            None
          }

        case And(left, right) =>
          createBinaryExpr(
            left,
            right,
            inputs,
            (builder, binaryExpr) => builder.setAnd(binaryExpr))

        case Or(left, right) =>
          createBinaryExpr(
            left,
            right,
            inputs,
            (builder, binaryExpr) => builder.setOr(binaryExpr))

        case UnaryExpression(child) if expr.prettyName == "promote_precision" =>
          // `UnaryExpression` includes `PromotePrecision` for Spark 3.3
          // `PromotePrecision` is just a wrapper, don't need to serialize it.
          exprToProtoInternal(child, inputs)

        case CheckOverflow(child, dt, nullOnOverflow) =>
          val childExpr = exprToProtoInternal(child, inputs)

          if (childExpr.isDefined) {
            val builder = ExprOuterClass.CheckOverflow.newBuilder()
            builder.setChild(childExpr.get)
            builder.setFailOnError(!nullOnOverflow)

            // `dataType` must be decimal type
            val dataType = serializeDataType(dt)
            builder.setDatatype(dataType.get)

            Some(
              ExprOuterClass.Expr
                .newBuilder()
                .setCheckOverflow(builder)
                .build())
          } else {
            withInfo(expr, child)
            None
          }

        case attr: AttributeReference =>
          val dataType = serializeDataType(attr.dataType)

          if (dataType.isDefined) {
            if (binding) {
              // Spark may produce unresolvable attributes in some cases,
              // for example https://github.com/apache/datafusion-comet/issues/925.
              // So, we allow the binding to fail.
              val boundRef: Any = BindReferences
                .bindReference(attr, inputs, allowFailures = true)

              if (boundRef.isInstanceOf[AttributeReference]) {
                withInfo(attr, s"cannot resolve $attr among ${inputs.mkString(", ")}")
                return None
              }

              val boundExpr = ExprOuterClass.BoundReference
                .newBuilder()
                .setIndex(boundRef.asInstanceOf[BoundReference].ordinal)
                .setDatatype(dataType.get)
                .build()

              Some(
                ExprOuterClass.Expr
                  .newBuilder()
                  .setBound(boundExpr)
                  .build())
            } else {
              val unboundRef = ExprOuterClass.UnboundReference
                .newBuilder()
                .setName(attr.name)
                .setDatatype(dataType.get)
                .build()

              Some(
                ExprOuterClass.Expr
                  .newBuilder()
                  .setUnbound(unboundRef)
                  .build())
            }
          } else {
            withInfo(attr, s"unsupported datatype: ${attr.dataType}")
            None
          }

        // abs implementation is not correct
        // https://github.com/apache/datafusion-comet/issues/666
//        case Abs(child, failOnErr) =>
//          val childExpr = exprToProtoInternal(child, inputs)
//          if (childExpr.isDefined) {
//            val evalModeStr =
//              if (failOnErr) ExprOuterClass.EvalMode.ANSI else ExprOuterClass.EvalMode.LEGACY
//            val absBuilder = ExprOuterClass.Abs.newBuilder()
//            absBuilder.setChild(childExpr.get)
//            absBuilder.setEvalMode(evalModeStr)
//            Some(Expr.newBuilder().setAbs(absBuilder).build())
//          } else {
//            withInfo(expr, child)
//            None
//          }

        case Acos(child) =>
          val childExpr = exprToProtoInternal(child, inputs)
          val optExpr = scalarExprToProto("acos", childExpr)
          optExprWithInfo(optExpr, expr, child)

        case Asin(child) =>
          val childExpr = exprToProtoInternal(child, inputs)
          val optExpr = scalarExprToProto("asin", childExpr)
          optExprWithInfo(optExpr, expr, child)

        case Atan(child) =>
          val childExpr = exprToProtoInternal(child, inputs)
          val optExpr = scalarExprToProto("atan", childExpr)
          optExprWithInfo(optExpr, expr, child)

        case Atan2(left, right) =>
          val leftExpr = exprToProtoInternal(left, inputs)
          val rightExpr = exprToProtoInternal(right, inputs)
          val optExpr = scalarExprToProto("atan2", leftExpr, rightExpr)
          optExprWithInfo(optExpr, expr, left, right)

        case Hex(child) =>
          val childExpr = exprToProtoInternal(child, inputs)
          val optExpr =
            scalarExprToProtoWithReturnType("hex", StringType, childExpr)

          optExprWithInfo(optExpr, expr, child)

        case e: Unhex =>
          val unHex = unhexSerde(e)

          val childExpr = exprToProtoInternal(unHex._1, inputs)
          val failOnErrorExpr = exprToProtoInternal(unHex._2, inputs)

          val optExpr =
            scalarExprToProtoWithReturnType("unhex", e.dataType, childExpr, failOnErrorExpr)
          optExprWithInfo(optExpr, expr, unHex._1)

        case e @ Ceil(child) =>
          val childExpr = exprToProtoInternal(child, inputs)
          child.dataType match {
            case t: DecimalType if t.scale == 0 => // zero scale is no-op
              childExpr
            case t: DecimalType if t.scale < 0 => // Spark disallows negative scale SPARK-30252
              withInfo(e, s"Decimal type $t has negative scale")
              None
            case _ =>
              val optExpr = scalarExprToProtoWithReturnType("ceil", e.dataType, childExpr)
              optExprWithInfo(optExpr, expr, child)
          }

        case Cos(child) =>
          val childExpr = exprToProtoInternal(child, inputs)
          val optExpr = scalarExprToProto("cos", childExpr)
          optExprWithInfo(optExpr, expr, child)

        case Exp(child) =>
          val childExpr = exprToProtoInternal(child, inputs)
          val optExpr = scalarExprToProto("exp", childExpr)
          optExprWithInfo(optExpr, expr, child)

        case e @ Floor(child) =>
          val childExpr = exprToProtoInternal(child, inputs)
          child.dataType match {
            case t: DecimalType if t.scale == 0 => // zero scale is no-op
              childExpr
            case t: DecimalType if t.scale < 0 => // Spark disallows negative scale SPARK-30252
              withInfo(e, s"Decimal type $t has negative scale")
              None
            case _ =>
              val optExpr = scalarExprToProtoWithReturnType("floor", e.dataType, childExpr)
              optExprWithInfo(optExpr, expr, child)
          }

        // The expression for `log` functions is defined as null on numbers less than or equal
        // to 0. This matches Spark and Hive behavior, where non positive values eval to null
        // instead of NaN or -Infinity.
        case Log(child) =>
          val childExpr = exprToProtoInternal(nullIfNegative(child), inputs)
          val optExpr = scalarExprToProto("ln", childExpr)
          optExprWithInfo(optExpr, expr, child)

        case Log10(child) =>
          val childExpr = exprToProtoInternal(nullIfNegative(child), inputs)
          val optExpr = scalarExprToProto("log10", childExpr)
          optExprWithInfo(optExpr, expr, child)

        case Log2(child) =>
          val childExpr = exprToProtoInternal(nullIfNegative(child), inputs)
          val optExpr = scalarExprToProto("log2", childExpr)
          optExprWithInfo(optExpr, expr, child)

        case Pow(left, right) =>
          val leftExpr = exprToProtoInternal(left, inputs)
          val rightExpr = exprToProtoInternal(right, inputs)
          val optExpr = scalarExprToProto("pow", leftExpr, rightExpr)
          optExprWithInfo(optExpr, expr, left, right)

        case r: Round =>
          // _scale s a constant, copied from Spark's RoundBase because it is a protected val
          val scaleV: Any = r.scale.eval(EmptyRow)
          val _scale: Int = scaleV.asInstanceOf[Int]

          lazy val childExpr = exprToProtoInternal(r.child, inputs)
          r.child.dataType match {
            case t: DecimalType if t.scale < 0 => // Spark disallows negative scale SPARK-30252
              withInfo(r, "Decimal type has negative scale")
              None
            case _ if scaleV == null =>
              exprToProtoInternal(Literal(null), inputs)
            case _: ByteType | ShortType | IntegerType | LongType if _scale >= 0 =>
              childExpr // _scale(I.e. decimal place) >= 0 is a no-op for integer types in Spark
            case _: FloatType | DoubleType =>
              // We cannot properly match with the Spark behavior for floating-point numbers.
              // Spark uses BigDecimal for rounding float/double, and BigDecimal fist converts a
              // double to string internally in order to create its own internal representation.
              // The problem is BigDecimal uses java.lang.Double.toString() and it has complicated
              // rounding algorithm. E.g. -5.81855622136895E8 is actually
              // -581855622.13689494132995605468750. Note the 5th fractional digit is 4 instead of
              // 5. Java(Scala)'s toString() rounds it up to -581855622.136895. This makes a
              // difference when rounding at 5th digit, I.e. round(-5.81855622136895E8, 5) should be
              // -5.818556221369E8, instead of -5.8185562213689E8. There is also an example that
              // toString() does NOT round up. 6.1317116247283497E18 is 6131711624728349696. It can
              // be rounded up to 6.13171162472835E18 that still represents the same double number.
              // I.e. 6.13171162472835E18 == 6.1317116247283497E18. However, toString() does not.
              // That results in round(6.1317116247283497E18, -5) == 6.1317116247282995E18 instead
              // of 6.1317116247283999E18.
              withInfo(r, "Comet does not support Spark's BigDecimal rounding")
              None
            case _ =>
              // `scale` must be Int64 type in DataFusion
              val scaleExpr = exprToProtoInternal(Literal(_scale.toLong, LongType), inputs)
              val optExpr =
                scalarExprToProtoWithReturnType("round", r.dataType, childExpr, scaleExpr)
              optExprWithInfo(optExpr, expr, r.child)
          }

        // TODO enable once https://github.com/apache/datafusion/issues/11557 is fixed or
        // when we have a Spark-compatible version implemented in Comet
//        case Signum(child) =>
//          val childExpr = exprToProtoInternal(child, inputs)
//          val optExpr = scalarExprToProto("signum", childExpr)
//          optExprWithInfo(optExpr, expr, child)

        case Sin(child) =>
          val childExpr = exprToProtoInternal(child, inputs)
          val optExpr = scalarExprToProto("sin", childExpr)
          optExprWithInfo(optExpr, expr, child)

        case Sqrt(child) =>
          val childExpr = exprToProtoInternal(child, inputs)
          val optExpr = scalarExprToProto("sqrt", childExpr)
          optExprWithInfo(optExpr, expr, child)

        case Tan(child) =>
          val childExpr = exprToProtoInternal(child, inputs)
          val optExpr = scalarExprToProto("tan", childExpr)
          optExprWithInfo(optExpr, expr, child)

        case Ascii(child) =>
          val castExpr = Cast(child, StringType)
          val childExpr = exprToProtoInternal(castExpr, inputs)
          val optExpr = scalarExprToProto("ascii", childExpr)
          optExprWithInfo(optExpr, expr, castExpr)

        case BitLength(child) =>
          val castExpr = Cast(child, StringType)
          val childExpr = exprToProtoInternal(castExpr, inputs)
          val optExpr = scalarExprToProto("bit_length", childExpr)
          optExprWithInfo(optExpr, expr, castExpr)

        case If(predicate, trueValue, falseValue) =>
          val predicateExpr = exprToProtoInternal(predicate, inputs)
          val trueExpr = exprToProtoInternal(trueValue, inputs)
          val falseExpr = exprToProtoInternal(falseValue, inputs)
          if (predicateExpr.isDefined && trueExpr.isDefined && falseExpr.isDefined) {
            val builder = ExprOuterClass.IfExpr.newBuilder()
            builder.setIfExpr(predicateExpr.get)
            builder.setTrueExpr(trueExpr.get)
            builder.setFalseExpr(falseExpr.get)
            Some(
              ExprOuterClass.Expr
                .newBuilder()
                .setIf(builder)
                .build())
          } else {
            withInfo(expr, predicate, trueValue, falseValue)
            None
          }

        case CaseWhen(branches, elseValue) =>
          var allBranches: Seq[Expression] = Seq()
          val whenSeq = branches.map(elements => {
            allBranches = allBranches :+ elements._1
            exprToProtoInternal(elements._1, inputs)
          })
          val thenSeq = branches.map(elements => {
            allBranches = allBranches :+ elements._2
            exprToProtoInternal(elements._2, inputs)
          })
          assert(whenSeq.length == thenSeq.length)
          if (whenSeq.forall(_.isDefined) && thenSeq.forall(_.isDefined)) {
            val builder = ExprOuterClass.CaseWhen.newBuilder()
            builder.addAllWhen(whenSeq.map(_.get).asJava)
            builder.addAllThen(thenSeq.map(_.get).asJava)
            if (elseValue.isDefined) {
              val elseValueExpr =
                exprToProtoInternal(elseValue.get, inputs)
              if (elseValueExpr.isDefined) {
                builder.setElseExpr(elseValueExpr.get)
              } else {
                withInfo(expr, elseValue.get)
                return None
              }
            }
            Some(
              ExprOuterClass.Expr
                .newBuilder()
                .setCaseWhen(builder)
                .build())
          } else {
            withInfo(expr, allBranches: _*)
            None
          }
        case ConcatWs(children) =>
          var childExprs: Seq[Expression] = Seq()
          val exprs = children.map(e => {
            val castExpr = Cast(e, StringType)
            childExprs = childExprs :+ castExpr
            exprToProtoInternal(castExpr, inputs)
          })
          val optExpr = scalarExprToProto("concat_ws", exprs: _*)
          optExprWithInfo(optExpr, expr, childExprs: _*)

        case Chr(child) =>
          val childExpr = exprToProtoInternal(child, inputs)
          val optExpr = scalarExprToProto("chr", childExpr)
          optExprWithInfo(optExpr, expr, child)

        case InitCap(child) =>
          if (CometConf.COMET_EXEC_INITCAP_ENABLED.get()) {
            val castExpr = Cast(child, StringType)
            val childExpr = exprToProtoInternal(castExpr, inputs)
            val optExpr = scalarExprToProto("initcap", childExpr)
            optExprWithInfo(optExpr, expr, castExpr)
          } else {
            withInfo(
              expr,
              "Comet initCap is not compatible with Spark yet. " +
                "See https://github.com/apache/datafusion-comet/issues/1052 ." +
                s"Set ${CometConf.COMET_EXEC_INITCAP_ENABLED.key}=true to enable it anyway.")
            None
          }

        case Length(child) =>
          val castExpr = Cast(child, StringType)
          val childExpr = exprToProtoInternal(castExpr, inputs)
          val optExpr = scalarExprToProto("length", childExpr)
          optExprWithInfo(optExpr, expr, castExpr)

        case Md5(child) =>
          val childExpr = exprToProtoInternal(child, inputs)
          val optExpr = scalarExprToProto("md5", childExpr)
          optExprWithInfo(optExpr, expr, child)

        case OctetLength(child) =>
          val castExpr = Cast(child, StringType)
          val childExpr = exprToProtoInternal(castExpr, inputs)
          val optExpr = scalarExprToProto("octet_length", childExpr)
          optExprWithInfo(optExpr, expr, castExpr)

        case Reverse(child) =>
          val castExpr = Cast(child, StringType)
          val childExpr = exprToProtoInternal(castExpr, inputs)
          val optExpr = scalarExprToProto("reverse", childExpr)
          optExprWithInfo(optExpr, expr, castExpr)

        case StringInstr(str, substr) =>
          val leftCast = Cast(str, StringType)
          val rightCast = Cast(substr, StringType)
          val leftExpr = exprToProtoInternal(leftCast, inputs)
          val rightExpr = exprToProtoInternal(rightCast, inputs)
          val optExpr = scalarExprToProto("strpos", leftExpr, rightExpr)
          optExprWithInfo(optExpr, expr, leftCast, rightCast)

        case StringRepeat(str, times) =>
          val leftCast = Cast(str, StringType)
          val rightCast = Cast(times, LongType)
          val leftExpr = exprToProtoInternal(leftCast, inputs)
          val rightExpr = exprToProtoInternal(rightCast, inputs)
          val optExpr = scalarExprToProto("repeat", leftExpr, rightExpr)
          optExprWithInfo(optExpr, expr, leftCast, rightCast)

        case StringReplace(src, search, replace) =>
          val srcCast = Cast(src, StringType)
          val searchCast = Cast(search, StringType)
          val replaceCast = Cast(replace, StringType)
          val srcExpr = exprToProtoInternal(srcCast, inputs)
          val searchExpr = exprToProtoInternal(searchCast, inputs)
          val replaceExpr = exprToProtoInternal(replaceCast, inputs)
          val optExpr = scalarExprToProto("replace", srcExpr, searchExpr, replaceExpr)
          optExprWithInfo(optExpr, expr, srcCast, searchCast, replaceCast)

        case StringTranslate(src, matching, replace) =>
          val srcCast = Cast(src, StringType)
          val matchingCast = Cast(matching, StringType)
          val replaceCast = Cast(replace, StringType)
          val srcExpr = exprToProtoInternal(srcCast, inputs)
          val matchingExpr = exprToProtoInternal(matchingCast, inputs)
          val replaceExpr = exprToProtoInternal(replaceCast, inputs)
          val optExpr = scalarExprToProto("translate", srcExpr, matchingExpr, replaceExpr)
          optExprWithInfo(optExpr, expr, srcCast, matchingCast, replaceCast)

        case StringTrim(srcStr, trimStr) =>
          trim(expr, srcStr, trimStr, inputs, "trim")

        case StringTrimLeft(srcStr, trimStr) =>
          trim(expr, srcStr, trimStr, inputs, "ltrim")

        case StringTrimRight(srcStr, trimStr) =>
          trim(expr, srcStr, trimStr, inputs, "rtrim")

        case StringTrimBoth(srcStr, trimStr, _) =>
          trim(expr, srcStr, trimStr, inputs, "btrim")

        case Upper(child) =>
          if (CometConf.COMET_CASE_CONVERSION_ENABLED.get()) {
            val castExpr = Cast(child, StringType)
            val childExpr = exprToProtoInternal(castExpr, inputs)
            val optExpr = scalarExprToProto("upper", childExpr)
            optExprWithInfo(optExpr, expr, castExpr)
          } else {
            withInfo(
              expr,
              "Comet is not compatible with Spark for case conversion in " +
                s"locale-specific cases. Set ${CometConf.COMET_CASE_CONVERSION_ENABLED.key}=true " +
                "to enable it anyway.")
            None
          }

        case Lower(child) =>
          if (CometConf.COMET_CASE_CONVERSION_ENABLED.get()) {
            val castExpr = Cast(child, StringType)
            val childExpr = exprToProtoInternal(castExpr, inputs)
            val optExpr = scalarExprToProto("lower", childExpr)
            optExprWithInfo(optExpr, expr, castExpr)
          } else {
            withInfo(
              expr,
              "Comet is not compatible with Spark for case conversion in " +
                s"locale-specific cases. Set ${CometConf.COMET_CASE_CONVERSION_ENABLED.key}=true " +
                "to enable it anyway.")
            None
          }

        case BitwiseAnd(left, right) =>
          createBinaryExpr(
            left,
            right,
            inputs,
            (builder, binaryExpr) => builder.setBitwiseAnd(binaryExpr))

        case BitwiseNot(child) =>
          createUnaryExpr(child, inputs, (builder, unaryExpr) => builder.setBitwiseNot(unaryExpr))

        case BitwiseOr(left, right) =>
          createBinaryExpr(
            left,
            right,
            inputs,
            (builder, binaryExpr) => builder.setBitwiseOr(binaryExpr))

        case BitwiseXor(left, right) =>
          createBinaryExpr(
            left,
            right,
            inputs,
            (builder, binaryExpr) => builder.setBitwiseXor(binaryExpr))

        case ShiftRight(left, right) =>
          // DataFusion bitwise shift right expression requires
          // same data type between left and right side
          val rightExpression = if (left.dataType == LongType) {
            Cast(right, LongType)
          } else {
            right
          }

          createBinaryExpr(
            left,
            rightExpression,
            inputs,
            (builder, binaryExpr) => builder.setBitwiseShiftRight(binaryExpr))

        case ShiftLeft(left, right) =>
          // DataFusion bitwise shift right expression requires
          // same data type between left and right side
          val rightExpression = if (left.dataType == LongType) {
            Cast(right, LongType)
          } else {
            right
          }

          createBinaryExpr(
            left,
            rightExpression,
            inputs,
            (builder, binaryExpr) => builder.setBitwiseShiftLeft(binaryExpr))
        case In(value, list) =>
          in(expr, value, list, inputs, false)

        case InSet(value, hset) =>
          val valueDataType = value.dataType
          val list = hset.map { setVal =>
            Literal(setVal, valueDataType)
          }.toSeq
          // Change `InSet` to `In` expression
          // We do Spark `InSet` optimization in native (DataFusion) side.
          in(expr, value, list, inputs, false)

        case Not(In(value, list)) =>
          in(expr, value, list, inputs, true)

        case Not(child) =>
          createUnaryExpr(child, inputs, (builder, unaryExpr) => builder.setNot(unaryExpr))

        case UnaryMinus(child, failOnError) =>
          val childExpr = exprToProtoInternal(child, inputs)
          if (childExpr.isDefined) {
            val builder = ExprOuterClass.UnaryMinus.newBuilder()
            builder.setChild(childExpr.get)
            builder.setFailOnError(failOnError)
            Some(
              ExprOuterClass.Expr
                .newBuilder()
                .setUnaryMinus(builder)
                .build())
          } else {
            withInfo(expr, child)
            None
          }

        case a @ Coalesce(_) =>
          val exprChildren = a.children.map(exprToProtoInternal(_, inputs))
          scalarExprToProto("coalesce", exprChildren: _*)

        // With Spark 3.4, CharVarcharCodegenUtils.readSidePadding gets called to pad spaces for
        // char types.
        // See https://github.com/apache/spark/pull/38151
        case s: StaticInvoke
            if s.staticObject.isInstanceOf[Class[CharVarcharCodegenUtils]] &&
              s.dataType.isInstanceOf[StringType] &&
              s.functionName == "readSidePadding" &&
              s.arguments.size == 2 &&
              s.propagateNull &&
              !s.returnNullable &&
              s.isDeterministic =>
          val argsExpr = Seq(
            exprToProtoInternal(Cast(s.arguments(0), StringType), inputs),
            exprToProtoInternal(s.arguments(1), inputs))

          if (argsExpr.forall(_.isDefined)) {
            val builder = ExprOuterClass.ScalarFunc.newBuilder()
            builder.setFunc("read_side_padding")
            argsExpr.foreach(arg => builder.addArgs(arg.get))

            Some(ExprOuterClass.Expr.newBuilder().setScalarFunc(builder).build())
          } else {
            withInfo(expr, s.arguments: _*)
            None
          }

        case KnownFloatingPointNormalized(NormalizeNaNAndZero(expr)) =>
          val dataType = serializeDataType(expr.dataType)
          if (dataType.isEmpty) {
            withInfo(expr, s"Unsupported datatype ${expr.dataType}")
            return None
          }
          val ex = exprToProtoInternal(expr, inputs)
          ex.map { child =>
            val builder = ExprOuterClass.NormalizeNaNAndZero
              .newBuilder()
              .setChild(child)
              .setDatatype(dataType.get)
            ExprOuterClass.Expr.newBuilder().setNormalizeNanAndZero(builder).build()
          }

        case s @ execution.ScalarSubquery(_, _) if supportedDataType(s.dataType) =>
          val dataType = serializeDataType(s.dataType)
          if (dataType.isEmpty) {
            withInfo(s, s"Scalar subquery returns unsupported datatype ${s.dataType}")
            return None
          }

          val builder = ExprOuterClass.Subquery
            .newBuilder()
            .setId(s.exprId.id)
            .setDatatype(dataType.get)
          Some(ExprOuterClass.Expr.newBuilder().setSubquery(builder).build())

        case UnscaledValue(child) =>
          val childExpr = exprToProtoInternal(child, inputs)
          val optExpr = scalarExprToProtoWithReturnType("unscaled_value", LongType, childExpr)
          optExprWithInfo(optExpr, expr, child)

        case MakeDecimal(child, precision, scale, true) =>
          val childExpr = exprToProtoInternal(child, inputs)
          val optExpr = scalarExprToProtoWithReturnType(
            "make_decimal",
            DecimalType(precision, scale),
            childExpr)
          optExprWithInfo(optExpr, expr, child)

        case b @ BloomFilterMightContain(_, _) =>
          val bloomFilter = b.left
          val value = b.right
          val bloomFilterExpr = exprToProtoInternal(bloomFilter, inputs)
          val valueExpr = exprToProtoInternal(value, inputs)
          if (bloomFilterExpr.isDefined && valueExpr.isDefined) {
            val builder = ExprOuterClass.BloomFilterMightContain.newBuilder()
            builder.setBloomFilter(bloomFilterExpr.get)
            builder.setValue(valueExpr.get)
            Some(
              ExprOuterClass.Expr
                .newBuilder()
                .setBloomFilterMightContain(builder)
                .build())
          } else {
            withInfo(expr, bloomFilter, value)
            None
          }

        case Murmur3Hash(children, seed) =>
          val firstUnSupportedInput = children.find(c => !supportedDataType(c.dataType))
          if (firstUnSupportedInput.isDefined) {
            withInfo(expr, s"Unsupported datatype ${firstUnSupportedInput.get.dataType}")
            return None
          }
          val exprs = children.map(exprToProtoInternal(_, inputs))
          val seedBuilder = ExprOuterClass.Literal
            .newBuilder()
            .setDatatype(serializeDataType(IntegerType).get)
            .setIntVal(seed)
          val seedExpr = Some(ExprOuterClass.Expr.newBuilder().setLiteral(seedBuilder).build())
          // the seed is put at the end of the arguments
          scalarExprToProtoWithReturnType("murmur3_hash", IntegerType, exprs :+ seedExpr: _*)

        case XxHash64(children, seed) =>
          val firstUnSupportedInput = children.find(c => !supportedDataType(c.dataType))
          if (firstUnSupportedInput.isDefined) {
            withInfo(expr, s"Unsupported datatype ${firstUnSupportedInput.get.dataType}")
            return None
          }
          val exprs = children.map(exprToProtoInternal(_, inputs))
          val seedBuilder = ExprOuterClass.Literal
            .newBuilder()
            .setDatatype(serializeDataType(LongType).get)
            .setLongVal(seed)
          val seedExpr = Some(ExprOuterClass.Expr.newBuilder().setLiteral(seedBuilder).build())
          // the seed is put at the end of the arguments
          scalarExprToProtoWithReturnType("xxhash64", LongType, exprs :+ seedExpr: _*)

        case Sha2(left, numBits) =>
          if (!numBits.foldable) {
            withInfo(expr, "non literal numBits is not supported")
            return None
          }
          // it's possible for spark to dynamically compute the number of bits from input
          // expression, however DataFusion does not support that yet.
          val childExpr = exprToProtoInternal(left, inputs)
          val bits = numBits.eval().asInstanceOf[Int]
          val algorithm = bits match {
            case 224 => "sha224"
            case 256 | 0 => "sha256"
            case 384 => "sha384"
            case 512 => "sha512"
            case _ =>
              null
          }
          if (algorithm == null) {
            exprToProtoInternal(Literal(null, StringType), inputs)
          } else {
            scalarExprToProtoWithReturnType(algorithm, StringType, childExpr)
          }

        case struct @ CreateNamedStruct(_) =>
          if (struct.names.length != struct.names.distinct.length) {
            withInfo(expr, "CreateNamedStruct with duplicate field names are not supported")
            return None
          }

          val valExprs = struct.valExprs.map(exprToProto(_, inputs, binding))

          if (valExprs.forall(_.isDefined)) {
            val structBuilder = ExprOuterClass.CreateNamedStruct.newBuilder()
            structBuilder.addAllValues(valExprs.map(_.get).asJava)
            structBuilder.addAllNames(struct.names.map(_.toString).asJava)

            Some(
              ExprOuterClass.Expr
                .newBuilder()
                .setCreateNamedStruct(structBuilder)
                .build())
          } else {
            withInfo(expr, "unsupported arguments for CreateNamedStruct", struct.valExprs: _*)
            None
          }

        case GetStructField(child, ordinal, _) =>
          exprToProto(child, inputs, binding).map { childExpr =>
            val getStructFieldBuilder = ExprOuterClass.GetStructField
              .newBuilder()
              .setChild(childExpr)
              .setOrdinal(ordinal)

            ExprOuterClass.Expr
              .newBuilder()
              .setGetStructField(getStructFieldBuilder)
              .build()
          }

        case CreateArray(children, _) =>
          val childExprs = children.map(exprToProto(_, inputs, binding))

          if (childExprs.forall(_.isDefined)) {
            scalarExprToProto("make_array", childExprs: _*)
          } else {
            withInfo(expr, "unsupported arguments for CreateArray", children: _*)
            None
          }

        case GetArrayItem(child, ordinal, failOnError) =>
          val childExpr = exprToProto(child, inputs, binding)
          val ordinalExpr = exprToProto(ordinal, inputs, binding)

          if (childExpr.isDefined && ordinalExpr.isDefined) {
            val listExtractBuilder = ExprOuterClass.ListExtract
              .newBuilder()
              .setChild(childExpr.get)
              .setOrdinal(ordinalExpr.get)
              .setOneBased(false)
              .setFailOnError(failOnError)

            Some(
              ExprOuterClass.Expr
                .newBuilder()
                .setListExtract(listExtractBuilder)
                .build())
          } else {
            withInfo(expr, "unsupported arguments for GetArrayItem", child, ordinal)
            None
          }

        case expr if expr.prettyName == "array_insert" =>
          val srcExprProto = exprToProto(expr.children(0), inputs, binding)
          val posExprProto = exprToProto(expr.children(1), inputs, binding)
          val itemExprProto = exprToProto(expr.children(2), inputs, binding)
          val legacyNegativeIndex =
            SQLConf.get.getConfString("spark.sql.legacy.negativeIndexInArrayInsert").toBoolean
          if (srcExprProto.isDefined && posExprProto.isDefined && itemExprProto.isDefined) {
            val arrayInsertBuilder = ExprOuterClass.ArrayInsert
              .newBuilder()
              .setSrcArrayExpr(srcExprProto.get)
              .setPosExpr(posExprProto.get)
              .setItemExpr(itemExprProto.get)
              .setLegacyNegativeIndex(legacyNegativeIndex)

            Some(
              ExprOuterClass.Expr
                .newBuilder()
                .setArrayInsert(arrayInsertBuilder)
                .build())
          } else {
            withInfo(
              expr,
              "unsupported arguments for ArrayInsert",
              expr.children(0),
              expr.children(1),
              expr.children(2))
            None
          }

        case ElementAt(child, ordinal, defaultValue, failOnError)
            if child.dataType.isInstanceOf[ArrayType] =>
          val childExpr = exprToProto(child, inputs, binding)
          val ordinalExpr = exprToProto(ordinal, inputs, binding)
          val defaultExpr = defaultValue.flatMap(exprToProto(_, inputs, binding))

          if (childExpr.isDefined && ordinalExpr.isDefined &&
            defaultExpr.isDefined == defaultValue.isDefined) {
            val arrayExtractBuilder = ExprOuterClass.ListExtract
              .newBuilder()
              .setChild(childExpr.get)
              .setOrdinal(ordinalExpr.get)
              .setOneBased(true)
              .setFailOnError(failOnError)

            defaultExpr.foreach(arrayExtractBuilder.setDefaultValue(_))

            Some(
              ExprOuterClass.Expr
                .newBuilder()
                .setListExtract(arrayExtractBuilder)
                .build())
          } else {
            withInfo(expr, "unsupported arguments for ElementAt", child, ordinal)
            None
          }

        case GetArrayStructFields(child, _, ordinal, _, _) =>
          val childExpr = exprToProto(child, inputs, binding)

          if (childExpr.isDefined) {
            val arrayStructFieldsBuilder = ExprOuterClass.GetArrayStructFields
              .newBuilder()
              .setChild(childExpr.get)
              .setOrdinal(ordinal)

            Some(
              ExprOuterClass.Expr
                .newBuilder()
                .setGetArrayStructFields(arrayStructFieldsBuilder)
                .build())
          } else {
            withInfo(expr, "unsupported arguments for GetArrayStructFields", child)
            None
          }
<<<<<<< HEAD
=======
        case expr if expr.prettyName == "array_remove" =>
          createBinaryExpr(
            expr.children(0),
            expr.children(1),
            inputs,
            (builder, binaryExpr) => builder.setArrayRemove(binaryExpr))
        case expr if expr.prettyName == "array_contains" =>
          createBinaryExpr(
            expr.children(0),
            expr.children(1),
            inputs,
            (builder, binaryExpr) => builder.setArrayContains(binaryExpr))
>>>>>>> 9c1f0ee1
        case _ if expr.prettyName == "array_append" =>
          createBinaryExpr(
            expr.children(0),
            expr.children(1),
            inputs,
            (builder, binaryExpr) => builder.setArrayAppend(binaryExpr))
        case _ =>
          withInfo(expr, s"${expr.prettyName} is not supported", expr.children: _*)
          None
      }
    }

    /**
     * Creates a UnaryExpr by calling exprToProtoInternal for the provided child expression and
     * then invokes the supplied function to wrap this UnaryExpr in a top-level Expr.
     *
     * @param child
     *   Spark expression
     * @param inputs
     *   Inputs to the expression
     * @param f
     *   Function that accepts an Expr.Builder and a UnaryExpr and builds the specific top-level
     *   Expr
     * @return
     *   Some(Expr) or None if not supported
     */
    def createUnaryExpr(
        child: Expression,
        inputs: Seq[Attribute],
        f: (ExprOuterClass.Expr.Builder, ExprOuterClass.UnaryExpr) => ExprOuterClass.Expr.Builder)
        : Option[ExprOuterClass.Expr] = {
      val childExpr = exprToProtoInternal(child, inputs)
      if (childExpr.isDefined) {
        // create the generic UnaryExpr message
        val inner = ExprOuterClass.UnaryExpr
          .newBuilder()
          .setChild(childExpr.get)
          .build()
        // call the user-supplied function to wrap UnaryExpr in a top-level Expr
        // such as Expr.IsNull or Expr.IsNotNull
        Some(
          f(
            ExprOuterClass.Expr
              .newBuilder(),
            inner).build())
      } else {
        withInfo(expr, child)
        None
      }
    }

    def createBinaryExpr(
        left: Expression,
        right: Expression,
        inputs: Seq[Attribute],
        f: (
            ExprOuterClass.Expr.Builder,
            ExprOuterClass.BinaryExpr) => ExprOuterClass.Expr.Builder)
        : Option[ExprOuterClass.Expr] = {
      val leftExpr = exprToProtoInternal(left, inputs)
      val rightExpr = exprToProtoInternal(right, inputs)
      if (leftExpr.isDefined && rightExpr.isDefined) {
        // create the generic BinaryExpr message
        val inner = ExprOuterClass.BinaryExpr
          .newBuilder()
          .setLeft(leftExpr.get)
          .setRight(rightExpr.get)
          .build()
        // call the user-supplied function to wrap BinaryExpr in a top-level Expr
        // such as Expr.And or Expr.Or
        Some(
          f(
            ExprOuterClass.Expr
              .newBuilder(),
            inner).build())
      } else {
        withInfo(expr, left, right)
        None
      }
    }

    def createMathExpression(
        left: Expression,
        right: Expression,
        inputs: Seq[Attribute],
        dataType: DataType,
        failOnError: Boolean,
        f: (ExprOuterClass.Expr.Builder, ExprOuterClass.MathExpr) => ExprOuterClass.Expr.Builder)
        : Option[ExprOuterClass.Expr] = {
      val leftExpr = exprToProtoInternal(left, inputs)
      val rightExpr = exprToProtoInternal(right, inputs)

      if (leftExpr.isDefined && rightExpr.isDefined) {
        // create the generic MathExpr message
        val builder = ExprOuterClass.MathExpr.newBuilder()
        builder.setLeft(leftExpr.get)
        builder.setRight(rightExpr.get)
        builder.setFailOnError(failOnError)
        serializeDataType(dataType).foreach { t =>
          builder.setReturnType(t)
        }
        val inner = builder.build()
        // call the user-supplied function to wrap MathExpr in a top-level Expr
        // such as Expr.Add or Expr.Divide
        Some(
          f(
            ExprOuterClass.Expr
              .newBuilder(),
            inner).build())
      } else {
        withInfo(expr, left, right)
        None
      }
    }

    def trim(
        expr: Expression, // parent expression
        srcStr: Expression,
        trimStr: Option[Expression],
        inputs: Seq[Attribute],
        trimType: String): Option[Expr] = {
      val srcCast = Cast(srcStr, StringType)
      val srcExpr = exprToProtoInternal(srcCast, inputs)
      if (trimStr.isDefined) {
        val trimCast = Cast(trimStr.get, StringType)
        val trimExpr = exprToProtoInternal(trimCast, inputs)
        val optExpr = scalarExprToProto(trimType, srcExpr, trimExpr)
        optExprWithInfo(optExpr, expr, srcCast, trimCast)
      } else {
        val optExpr = scalarExprToProto(trimType, srcExpr)
        optExprWithInfo(optExpr, expr, srcCast)
      }
    }

    def in(
        expr: Expression,
        value: Expression,
        list: Seq[Expression],
        inputs: Seq[Attribute],
        negate: Boolean): Option[Expr] = {
      val valueExpr = exprToProtoInternal(value, inputs)
      val listExprs = list.map(exprToProtoInternal(_, inputs))
      if (valueExpr.isDefined && listExprs.forall(_.isDefined)) {
        val builder = ExprOuterClass.In.newBuilder()
        builder.setInValue(valueExpr.get)
        builder.addAllLists(listExprs.map(_.get).asJava)
        builder.setNegated(negate)
        Some(
          ExprOuterClass.Expr
            .newBuilder()
            .setIn(builder)
            .build())
      } else {
        val allExprs = list ++ Seq(value)
        withInfo(expr, allExprs: _*)
        None
      }
    }

    val conf = SQLConf.get
    val newExpr =
      DecimalPrecision.promote(conf.decimalOperationsAllowPrecisionLoss, expr, !conf.ansiEnabled)
    exprToProtoInternal(newExpr, input)
  }

  def scalarExprToProtoWithReturnType(
      funcName: String,
      returnType: DataType,
      args: Option[Expr]*): Option[Expr] = {
    val builder = ExprOuterClass.ScalarFunc.newBuilder()
    builder.setFunc(funcName)
    serializeDataType(returnType).flatMap { t =>
      builder.setReturnType(t)
      scalarExprToProto0(builder, args: _*)
    }
  }

  def scalarExprToProto(funcName: String, args: Option[Expr]*): Option[Expr] = {
    val builder = ExprOuterClass.ScalarFunc.newBuilder()
    builder.setFunc(funcName)
    scalarExprToProto0(builder, args: _*)
  }

  private def scalarExprToProto0(
      builder: ScalarFunc.Builder,
      args: Option[Expr]*): Option[Expr] = {
    args.foreach {
      case Some(a) => builder.addArgs(a)
      case _ =>
        return None
    }
    Some(ExprOuterClass.Expr.newBuilder().setScalarFunc(builder).build())
  }

  def isPrimitive(expression: Expression): Boolean = expression.dataType match {
    case _: ByteType | _: ShortType | _: IntegerType | _: LongType | _: FloatType |
        _: DoubleType | _: TimestampType | _: DateType | _: BooleanType | _: DecimalType =>
      true
    case _ => false
  }

  def nullIfWhenPrimitive(expression: Expression): Expression = if (isPrimitive(expression)) {
    val zero = Literal.default(expression.dataType)
    expression match {
      case _: Literal if expression != zero => expression
      case _ =>
        If(EqualTo(expression, zero), Literal.create(null, expression.dataType), expression)
    }
  } else {
    expression
  }

  def nullIfNegative(expression: Expression): Expression = {
    val zero = Literal.default(expression.dataType)
    If(LessThanOrEqual(expression, zero), Literal.create(null, expression.dataType), expression)
  }

  /**
   * Returns true if given datatype is supported as a key in DataFusion sort merge join.
   */
  def supportedSortMergeJoinEqualType(dataType: DataType): Boolean = dataType match {
    case _: ByteType | _: ShortType | _: IntegerType | _: LongType | _: FloatType |
        _: DoubleType | _: StringType | _: DateType | _: DecimalType | _: BooleanType =>
      true
    case dt if isTimestampNTZType(dt) => true
    case _ => false
  }

  /**
   * Convert a Spark plan operator to a protobuf Comet operator.
   *
   * @param op
   *   Spark plan operator
   * @param childOp
   *   previously converted protobuf Comet operators, which will be consumed by the Spark plan
   *   operator as its children
   * @return
   *   The converted Comet native operator for the input `op`, or `None` if the `op` cannot be
   *   converted to a native operator.
   */
  def operator2Proto(op: SparkPlan, childOp: Operator*): Option[Operator] = {
    val conf = op.conf
    val result = OperatorOuterClass.Operator.newBuilder().setPlanId(op.id)
    childOp.foreach(result.addChildren)

    op match {

      // Fully native scan for V1
      case scan: CometScanExec
          if CometConf.COMET_NATIVE_SCAN_IMPL.get(conf) == CometConf.SCAN_NATIVE_DATAFUSION =>
        val nativeScanBuilder = OperatorOuterClass.NativeScan.newBuilder()
        nativeScanBuilder.setSource(op.simpleStringWithNodeId())

        val scanTypes = op.output.flatten { attr =>
          serializeDataType(attr.dataType)
        }

        if (scanTypes.length == op.output.length) {
          nativeScanBuilder.addAllFields(scanTypes.asJava)

          // Sink operators don't have children
          result.clearChildren()

          // TODO remove flatMap and add error handling for unsupported data filters
          val dataFilters = scan.dataFilters.flatMap(exprToProto(_, scan.output))
          nativeScanBuilder.addAllDataFilters(dataFilters.asJava)

          // TODO: modify CometNativeScan to generate the file partitions without instantiating RDD.
          scan.inputRDD match {
            case rdd: DataSourceRDD =>
              val partitions = rdd.partitions
              partitions.foreach(p => {
                val inputPartitions = p.asInstanceOf[DataSourceRDDPartition].inputPartitions
                inputPartitions.foreach(partition => {
                  partition2Proto(
                    partition.asInstanceOf[FilePartition],
                    nativeScanBuilder,
                    scan.relation.partitionSchema)
                })
              })
            case rdd: FileScanRDD =>
              rdd.filePartitions.foreach(partition => {
                partition2Proto(partition, nativeScanBuilder, scan.relation.partitionSchema)
              })
            case _ =>
          }

          val partitionSchema = schema2Proto(scan.relation.partitionSchema.fields)
          val requiredSchema = schema2Proto(scan.requiredSchema.fields)
          val dataSchema = schema2Proto(scan.relation.dataSchema.fields)

          val data_schema_idxs = scan.requiredSchema.fields.map(field => {
            scan.relation.dataSchema.fieldIndex(field.name)
          })
          val partition_schema_idxs = Array
            .range(
              scan.relation.dataSchema.fields.length,
              scan.relation.dataSchema.length + scan.relation.partitionSchema.fields.length)

          val projection_vector = (data_schema_idxs ++ partition_schema_idxs).map(idx =>
            idx.toLong.asInstanceOf[java.lang.Long])

          nativeScanBuilder.addAllProjectionVector(projection_vector.toIterable.asJava)

          // In `CometScanRule`, we ensure partitionSchema is supported.
          assert(partitionSchema.length == scan.relation.partitionSchema.fields.length)

          nativeScanBuilder.addAllDataSchema(dataSchema.toIterable.asJava)
          nativeScanBuilder.addAllRequiredSchema(requiredSchema.toIterable.asJava)
          nativeScanBuilder.addAllPartitionSchema(partitionSchema.toIterable.asJava)
          nativeScanBuilder.setSessionTimezone(conf.getConfString("spark.sql.session.timeZone"))

          Some(result.setNativeScan(nativeScanBuilder).build())

        } else {
          // There are unsupported scan type
          val msg =
            s"unsupported Comet operator: ${op.nodeName}, due to unsupported data types above"
          emitWarning(msg)
          withInfo(op, msg)
          None
        }

      case ProjectExec(projectList, child) if CometConf.COMET_EXEC_PROJECT_ENABLED.get(conf) =>
        val exprs = projectList.map(exprToProto(_, child.output))

        if (exprs.forall(_.isDefined) && childOp.nonEmpty) {
          val projectBuilder = OperatorOuterClass.Projection
            .newBuilder()
            .addAllProjectList(exprs.map(_.get).asJava)
          Some(result.setProjection(projectBuilder).build())
        } else {
          withInfo(op, projectList: _*)
          None
        }

      case FilterExec(condition, child) if CometConf.COMET_EXEC_FILTER_ENABLED.get(conf) =>
        val cond = exprToProto(condition, child.output)

        if (cond.isDefined && childOp.nonEmpty) {
          val filterBuilder = OperatorOuterClass.Filter.newBuilder().setPredicate(cond.get)
          Some(result.setFilter(filterBuilder).build())
        } else {
          withInfo(op, condition, child)
          None
        }

      case SortExec(sortOrder, _, child, _) if CometConf.COMET_EXEC_SORT_ENABLED.get(conf) =>
        if (!supportedSortType(op, sortOrder)) {
          return None
        }

        val sortOrders = sortOrder.map(exprToProto(_, child.output))

        if (sortOrders.forall(_.isDefined) && childOp.nonEmpty) {
          val sortBuilder = OperatorOuterClass.Sort
            .newBuilder()
            .addAllSortOrders(sortOrders.map(_.get).asJava)
          Some(result.setSort(sortBuilder).build())
        } else {
          withInfo(op, "sort order not supported", sortOrder: _*)
          None
        }

      case LocalLimitExec(limit, _) if CometConf.COMET_EXEC_LOCAL_LIMIT_ENABLED.get(conf) =>
        if (childOp.nonEmpty) {
          // LocalLimit doesn't use offset, but it shares same operator serde class.
          // Just set it to zero.
          val limitBuilder = OperatorOuterClass.Limit
            .newBuilder()
            .setLimit(limit)
            .setOffset(0)
          Some(result.setLimit(limitBuilder).build())
        } else {
          withInfo(op, "No child operator")
          None
        }

      case globalLimitExec: GlobalLimitExec
          if CometConf.COMET_EXEC_GLOBAL_LIMIT_ENABLED.get(conf) =>
        // TODO: We don't support negative limit for now.
        if (childOp.nonEmpty && globalLimitExec.limit >= 0) {
          val limitBuilder = OperatorOuterClass.Limit.newBuilder()

          // TODO: Spark 3.3 might have negative limit (-1) for Offset usage.
          // When we upgrade to Spark 3.3., we need to address it here.
          limitBuilder.setLimit(globalLimitExec.limit)

          Some(result.setLimit(limitBuilder).build())
        } else {
          withInfo(op, "No child operator")
          None
        }

      case ExpandExec(projections, _, child) if CometConf.COMET_EXEC_EXPAND_ENABLED.get(conf) =>
        var allProjExprs: Seq[Expression] = Seq()
        val projExprs = projections.flatMap(_.map(e => {
          allProjExprs = allProjExprs :+ e
          exprToProto(e, child.output)
        }))

        if (projExprs.forall(_.isDefined) && childOp.nonEmpty) {
          val expandBuilder = OperatorOuterClass.Expand
            .newBuilder()
            .addAllProjectList(projExprs.map(_.get).asJava)
            .setNumExprPerProject(projections.head.size)
          Some(result.setExpand(expandBuilder).build())
        } else {
          withInfo(op, allProjExprs: _*)
          None
        }

      case WindowExec(windowExpression, partitionSpec, orderSpec, child)
          if CometConf.COMET_EXEC_WINDOW_ENABLED.get(conf) =>
        val output = child.output

        val winExprs: Array[WindowExpression] = windowExpression.flatMap { expr =>
          expr match {
            case alias: Alias =>
              alias.child match {
                case winExpr: WindowExpression =>
                  Some(winExpr)
                case _ =>
                  None
              }
            case _ =>
              None
          }
        }.toArray

        if (winExprs.length != windowExpression.length) {
          withInfo(op, "Unsupported window expression(s)")
          return None
        }

        if (partitionSpec.nonEmpty && orderSpec.nonEmpty &&
          !validatePartitionAndSortSpecsForWindowFunc(partitionSpec, orderSpec, op)) {
          return None
        }

        val windowExprProto = winExprs.map(windowExprToProto(_, output, op.conf))
        val partitionExprs = partitionSpec.map(exprToProto(_, child.output))

        val sortOrders = orderSpec.map(exprToProto(_, child.output))

        if (windowExprProto.forall(_.isDefined) && partitionExprs.forall(_.isDefined)
          && sortOrders.forall(_.isDefined)) {
          val windowBuilder = OperatorOuterClass.Window.newBuilder()
          windowBuilder.addAllWindowExpr(windowExprProto.map(_.get).toIterable.asJava)
          windowBuilder.addAllPartitionByList(partitionExprs.map(_.get).asJava)
          windowBuilder.addAllOrderByList(sortOrders.map(_.get).asJava)
          Some(result.setWindow(windowBuilder).build())
        } else {
          None
        }

      case aggregate: BaseAggregateExec
          if (aggregate.isInstanceOf[HashAggregateExec] ||
            aggregate.isInstanceOf[ObjectHashAggregateExec]) &&
            CometConf.COMET_EXEC_AGGREGATE_ENABLED.get(conf) =>
        val groupingExpressions = aggregate.groupingExpressions
        val aggregateExpressions = aggregate.aggregateExpressions
        val aggregateAttributes = aggregate.aggregateAttributes
        val resultExpressions = aggregate.resultExpressions
        val child = aggregate.child

        if (groupingExpressions.isEmpty && aggregateExpressions.isEmpty) {
          withInfo(op, "No group by or aggregation")
          return None
        }

        // Aggregate expressions with filter are not supported yet.
        if (aggregateExpressions.exists(_.filter.isDefined)) {
          withInfo(op, "Aggregate expression with filter is not supported")
          return None
        }

        val groupingExprs = groupingExpressions.map(exprToProto(_, child.output))

        // In some of the cases, the aggregateExpressions could be empty.
        // For example, if the aggregate functions only have group by or if the aggregate
        // functions only have distinct aggregate functions:
        //
        // SELECT COUNT(distinct col2), col1 FROM test group by col1
        //  +- HashAggregate (keys =[col1# 6], functions =[count (distinct col2#7)] )
        //    +- Exchange hashpartitioning (col1#6, 10), ENSURE_REQUIREMENTS, [plan_id = 36]
        //      +- HashAggregate (keys =[col1#6], functions =[partial_count (distinct col2#7)] )
        //        +- HashAggregate (keys =[col1#6, col2#7], functions =[] )
        //          +- Exchange hashpartitioning (col1#6, col2#7, 10), ENSURE_REQUIREMENTS, ...
        //            +- HashAggregate (keys =[col1#6, col2#7], functions =[] )
        //              +- FileScan parquet spark_catalog.default.test[col1#6, col2#7] ......
        // If the aggregateExpressions is empty, we only want to build groupingExpressions,
        // and skip processing of aggregateExpressions.
        if (aggregateExpressions.isEmpty) {
          val hashAggBuilder = OperatorOuterClass.HashAggregate.newBuilder()
          hashAggBuilder.addAllGroupingExprs(groupingExprs.map(_.get).asJava)
          val attributes = groupingExpressions.map(_.toAttribute) ++ aggregateAttributes
          val resultExprs = resultExpressions.map(exprToProto(_, attributes))
          if (resultExprs.exists(_.isEmpty)) {
            val msg = s"Unsupported result expressions found in: ${resultExpressions}"
            emitWarning(msg)
            withInfo(op, msg, resultExpressions: _*)
            return None
          }
          hashAggBuilder.addAllResultExprs(resultExprs.map(_.get).asJava)
          Some(result.setHashAgg(hashAggBuilder).build())
        } else {
          val modes = aggregateExpressions.map(_.mode).distinct

          if (modes.size != 1) {
            // This shouldn't happen as all aggregation expressions should share the same mode.
            // Fallback to Spark nevertheless here.
            withInfo(op, "All aggregate expressions do not have the same mode")
            return None
          }

          val mode = modes.head match {
            case Partial => CometAggregateMode.Partial
            case Final => CometAggregateMode.Final
            case _ =>
              withInfo(op, s"Unsupported aggregation mode ${modes.head}")
              return None
          }

          // In final mode, the aggregate expressions are bound to the output of the
          // child and partial aggregate expressions buffer attributes produced by partial
          // aggregation. This is done in Spark `HashAggregateExec` internally. In Comet,
          // we don't have to do this because we don't use the merging expression.
          val binding = mode != CometAggregateMode.Final
          // `output` is only used when `binding` is true (i.e., non-Final)
          val output = child.output

          val aggExprs =
            aggregateExpressions.map(aggExprToProto(_, output, binding, op.conf))
          if (childOp.nonEmpty && groupingExprs.forall(_.isDefined) &&
            aggExprs.forall(_.isDefined)) {
            val hashAggBuilder = OperatorOuterClass.HashAggregate.newBuilder()
            hashAggBuilder.addAllGroupingExprs(groupingExprs.map(_.get).asJava)
            hashAggBuilder.addAllAggExprs(aggExprs.map(_.get).asJava)
            if (mode == CometAggregateMode.Final) {
              val attributes = groupingExpressions.map(_.toAttribute) ++ aggregateAttributes
              val resultExprs = resultExpressions.map(exprToProto(_, attributes))
              if (resultExprs.exists(_.isEmpty)) {
                val msg = s"Unsupported result expressions found in: ${resultExpressions}"
                emitWarning(msg)
                withInfo(op, msg, resultExpressions: _*)
                return None
              }
              hashAggBuilder.addAllResultExprs(resultExprs.map(_.get).asJava)
            }
            hashAggBuilder.setModeValue(mode.getNumber)
            Some(result.setHashAgg(hashAggBuilder).build())
          } else {
            val allChildren: Seq[Expression] =
              groupingExpressions ++ aggregateExpressions ++ aggregateAttributes
            withInfo(op, allChildren: _*)
            None
          }
        }

      case join: HashJoin =>
        // `HashJoin` has only two implementations in Spark, but we check the type of the join to
        // make sure we are handling the correct join type.
        if (!(CometConf.COMET_EXEC_HASH_JOIN_ENABLED.get(conf) &&
            join.isInstanceOf[ShuffledHashJoinExec]) &&
          !(CometConf.COMET_EXEC_BROADCAST_HASH_JOIN_ENABLED.get(conf) &&
            join.isInstanceOf[BroadcastHashJoinExec])) {
          withInfo(join, s"Invalid hash join type ${join.nodeName}")
          return None
        }

        if (join.buildSide == BuildRight && join.joinType == LeftAnti) {
          withInfo(join, "BuildRight with LeftAnti is not supported")
          return None
        }

        val condition = join.condition.map { cond =>
          val condProto = exprToProto(cond, join.left.output ++ join.right.output)
          if (condProto.isEmpty) {
            withInfo(join, cond)
            return None
          }
          condProto.get
        }

        val joinType = join.joinType match {
          case Inner => JoinType.Inner
          case LeftOuter => JoinType.LeftOuter
          case RightOuter => JoinType.RightOuter
          case FullOuter => JoinType.FullOuter
          case LeftSemi => JoinType.LeftSemi
          case LeftAnti => JoinType.LeftAnti
          case _ =>
            // Spark doesn't support other join types
            withInfo(join, s"Unsupported join type ${join.joinType}")
            return None
        }

        val leftKeys = join.leftKeys.map(exprToProto(_, join.left.output))
        val rightKeys = join.rightKeys.map(exprToProto(_, join.right.output))

        if (leftKeys.forall(_.isDefined) &&
          rightKeys.forall(_.isDefined) &&
          childOp.nonEmpty) {
          val joinBuilder = OperatorOuterClass.HashJoin
            .newBuilder()
            .setJoinType(joinType)
            .addAllLeftJoinKeys(leftKeys.map(_.get).asJava)
            .addAllRightJoinKeys(rightKeys.map(_.get).asJava)
            .setBuildSide(
              if (join.buildSide == BuildLeft) BuildSide.BuildLeft else BuildSide.BuildRight)
          condition.foreach(joinBuilder.setCondition)
          Some(result.setHashJoin(joinBuilder).build())
        } else {
          val allExprs: Seq[Expression] = join.leftKeys ++ join.rightKeys
          withInfo(join, allExprs: _*)
          None
        }

      case join: SortMergeJoinExec if CometConf.COMET_EXEC_SORT_MERGE_JOIN_ENABLED.get(conf) =>
        // `requiredOrders` and `getKeyOrdering` are copied from Spark's SortMergeJoinExec.
        def requiredOrders(keys: Seq[Expression]): Seq[SortOrder] = {
          keys.map(SortOrder(_, Ascending))
        }

        def getKeyOrdering(
            keys: Seq[Expression],
            childOutputOrdering: Seq[SortOrder]): Seq[SortOrder] = {
          val requiredOrdering = requiredOrders(keys)
          if (SortOrder.orderingSatisfies(childOutputOrdering, requiredOrdering)) {
            keys.zip(childOutputOrdering).map { case (key, childOrder) =>
              val sameOrderExpressionsSet = ExpressionSet(childOrder.children) - key
              SortOrder(key, Ascending, sameOrderExpressionsSet.toSeq)
            }
          } else {
            requiredOrdering
          }
        }

        if (join.condition.isDefined &&
          !CometConf.COMET_EXEC_SORT_MERGE_JOIN_WITH_JOIN_FILTER_ENABLED
            .get(conf)) {
          withInfo(
            join,
            s"${CometConf.COMET_EXEC_SORT_MERGE_JOIN_WITH_JOIN_FILTER_ENABLED.key} is not enabled",
            join.condition.get)
          return None
        }

        val condition = join.condition.map { cond =>
          val condProto = exprToProto(cond, join.left.output ++ join.right.output)
          if (condProto.isEmpty) {
            withInfo(join, cond)
            return None
          }
          condProto.get
        }

        val joinType = join.joinType match {
          case Inner => JoinType.Inner
          case LeftOuter => JoinType.LeftOuter
          case RightOuter => JoinType.RightOuter
          case FullOuter => JoinType.FullOuter
          case LeftSemi => JoinType.LeftSemi
          case LeftAnti => JoinType.LeftAnti
          case _ =>
            // Spark doesn't support other join types
            withInfo(op, s"Unsupported join type ${join.joinType}")
            return None
        }

        // Checks if the join keys are supported by DataFusion SortMergeJoin.
        val errorMsgs = join.leftKeys.flatMap { key =>
          if (!supportedSortMergeJoinEqualType(key.dataType)) {
            Some(s"Unsupported join key type ${key.dataType} on key: ${key.sql}")
          } else {
            None
          }
        }

        if (errorMsgs.nonEmpty) {
          withInfo(op, errorMsgs.flatten.mkString("\n"))
          return None
        }

        val leftKeys = join.leftKeys.map(exprToProto(_, join.left.output))
        val rightKeys = join.rightKeys.map(exprToProto(_, join.right.output))

        val sortOptions = getKeyOrdering(join.leftKeys, join.left.outputOrdering)
          .map(exprToProto(_, join.left.output))

        if (sortOptions.forall(_.isDefined) &&
          leftKeys.forall(_.isDefined) &&
          rightKeys.forall(_.isDefined) &&
          childOp.nonEmpty) {
          val joinBuilder = OperatorOuterClass.SortMergeJoin
            .newBuilder()
            .setJoinType(joinType)
            .addAllSortOptions(sortOptions.map(_.get).asJava)
            .addAllLeftJoinKeys(leftKeys.map(_.get).asJava)
            .addAllRightJoinKeys(rightKeys.map(_.get).asJava)
          condition.map(joinBuilder.setCondition)
          Some(result.setSortMergeJoin(joinBuilder).build())
        } else {
          val allExprs: Seq[Expression] = join.leftKeys ++ join.rightKeys
          withInfo(join, allExprs: _*)
          None
        }

      case join: SortMergeJoinExec if !CometConf.COMET_EXEC_SORT_MERGE_JOIN_ENABLED.get(conf) =>
        withInfo(join, "SortMergeJoin is not enabled")
        None

      case op if isCometSink(op) && op.output.forall(a => supportedDataType(a.dataType, true)) =>
        // These operators are source of Comet native execution chain
        val scanBuilder = OperatorOuterClass.Scan.newBuilder()
        val source = op.simpleStringWithNodeId()
        if (source.isEmpty) {
          scanBuilder.setSource(op.getClass.getSimpleName)
        } else {
          scanBuilder.setSource(source)
        }

        val scanTypes = op.output.flatten { attr =>
          serializeDataType(attr.dataType)
        }

        if (scanTypes.length == op.output.length) {
          scanBuilder.addAllFields(scanTypes.asJava)

          // Sink operators don't have children
          result.clearChildren()

          Some(result.setScan(scanBuilder).build())
        } else {
          // There are unsupported scan type
          val msg =
            s"unsupported Comet operator: ${op.nodeName}, due to unsupported data types above"
          emitWarning(msg)
          withInfo(op, msg)
          None
        }

      case op =>
        // Emit warning if:
        //  1. it is not Spark shuffle operator, which is handled separately
        //  2. it is not a Comet operator
        if (!op.nodeName.contains("Comet") && !op.isInstanceOf[ShuffleExchangeExec]) {
          val msg = s"unsupported Spark operator: ${op.nodeName}"
          emitWarning(msg)
          withInfo(op, msg)
        }
        None
    }
  }

  /**
   * Whether the input Spark operator `op` can be considered as a Comet sink, i.e., the start of
   * native execution. If it is true, we'll wrap `op` with `CometScanWrapper` or
   * `CometSinkPlaceHolder` later in `CometSparkSessionExtensions` after `operator2proto` is
   * called.
   */
  private def isCometSink(op: SparkPlan): Boolean = {
    op match {
      case s if isCometScan(s) => true
      case _: CometSparkToColumnarExec => true
      case _: CometSinkPlaceHolder => true
      case _: CoalesceExec => true
      case _: CollectLimitExec => true
      case _: UnionExec => true
      case _: ShuffleExchangeExec => true
      case ShuffleQueryStageExec(_, _: CometShuffleExchangeExec, _) => true
      case ShuffleQueryStageExec(_, ReusedExchangeExec(_, _: CometShuffleExchangeExec), _) => true
      case _: TakeOrderedAndProjectExec => true
      case BroadcastQueryStageExec(_, _: CometBroadcastExchangeExec, _) => true
      case _: BroadcastExchangeExec => true
      case _: WindowExec => true
      case _ => false
    }
  }

  /**
   * Checks whether `dt` is a decimal type AND whether Spark version is before 3.4
   */
  private def decimalBeforeSpark34(dt: DataType): Boolean = {
    !isSpark34Plus && (dt match {
      case _: DecimalType => true
      case _ => false
    })
  }

  /**
   * Check if the datatypes of shuffle input are supported. This is used for Columnar shuffle
   * which supports struct/array.
   */
  def supportPartitioningTypes(
      inputs: Seq[Attribute],
      partitioning: Partitioning): (Boolean, String) = {
    def supportedDataType(dt: DataType): Boolean = dt match {
      case _: ByteType | _: ShortType | _: IntegerType | _: LongType | _: FloatType |
          _: DoubleType | _: StringType | _: BinaryType | _: TimestampType | _: DecimalType |
          _: DateType | _: BooleanType =>
        true
      case StructType(fields) =>
        fields.forall(f => supportedDataType(f.dataType)) &&
        // Java Arrow stream reader cannot work on duplicate field name
        fields.map(f => f.name).distinct.length == fields.length
      case ArrayType(ArrayType(_, _), _) => false // TODO: nested array is not supported
      case ArrayType(MapType(_, _, _), _) => false // TODO: map array element is not supported
      case ArrayType(elementType, _) =>
        supportedDataType(elementType)
      case MapType(MapType(_, _, _), _, _) => false // TODO: nested map is not supported
      case MapType(_, MapType(_, _, _), _) => false
      case MapType(StructType(_), _, _) => false // TODO: struct map key/value is not supported
      case MapType(_, StructType(_), _) => false
      case MapType(ArrayType(_, _), _, _) => false // TODO: array map key/value is not supported
      case MapType(_, ArrayType(_, _), _) => false
      case MapType(keyType, valueType, _) =>
        supportedDataType(keyType) && supportedDataType(valueType)
      case _ =>
        false
    }

    var msg = ""
    val supported = partitioning match {
      case HashPartitioning(expressions, _) =>
        val supported =
          expressions.map(QueryPlanSerde.exprToProto(_, inputs)).forall(_.isDefined) &&
            expressions.forall(e => supportedDataType(e.dataType)) &&
            inputs.forall(attr => supportedDataType(attr.dataType))
        if (!supported) {
          msg = s"unsupported Spark partitioning expressions: $expressions"
        }
        supported
      case SinglePartition => inputs.forall(attr => supportedDataType(attr.dataType))
      case RoundRobinPartitioning(_) => inputs.forall(attr => supportedDataType(attr.dataType))
      case RangePartitioning(orderings, _) =>
        val supported =
          orderings.map(QueryPlanSerde.exprToProto(_, inputs)).forall(_.isDefined) &&
            orderings.forall(e => supportedDataType(e.dataType)) &&
            inputs.forall(attr => supportedDataType(attr.dataType))
        if (!supported) {
          msg = s"unsupported Spark partitioning expressions: $orderings"
        }
        supported
      case _ =>
        msg = s"unsupported Spark partitioning: ${partitioning.getClass.getName}"
        false
    }

    if (!supported) {
      emitWarning(msg)
      (false, msg)
    } else {
      (true, null)
    }
  }

  /**
   * Whether the given Spark partitioning is supported by Comet.
   */
  def supportPartitioning(
      inputs: Seq[Attribute],
      partitioning: Partitioning): (Boolean, String) = {
    def supportedDataType(dt: DataType): Boolean = dt match {
      case _: ByteType | _: ShortType | _: IntegerType | _: LongType | _: FloatType |
          _: DoubleType | _: StringType | _: BinaryType | _: TimestampType | _: DecimalType |
          _: DateType | _: BooleanType =>
        true
      case _ =>
        // Native shuffle doesn't support struct/array yet
        false
    }

    var msg = ""
    val supported = partitioning match {
      case HashPartitioning(expressions, _) =>
        val supported =
          expressions.map(QueryPlanSerde.exprToProto(_, inputs)).forall(_.isDefined) &&
            expressions.forall(e => supportedDataType(e.dataType)) &&
            inputs.forall(attr => supportedDataType(attr.dataType))
        if (!supported) {
          msg = s"unsupported Spark partitioning expressions: $expressions"
        }
        supported
      case SinglePartition => inputs.forall(attr => supportedDataType(attr.dataType))
      case _ =>
        msg = s"unsupported Spark partitioning: ${partitioning.getClass.getName}"
        false
    }

    if (!supported) {
      emitWarning(msg)
      (false, msg)
    } else {
      (true, null)
    }
  }

  // Utility method. Adds explain info if the result of calling exprToProto is None
  private def optExprWithInfo(
      optExpr: Option[Expr],
      expr: Expression,
      childExpr: Expression*): Option[Expr] = {
    optExpr match {
      case None =>
        withInfo(expr, childExpr: _*)
        None
      case o => o
    }

  }

  // TODO: Remove this constraint when we upgrade to new arrow-rs including
  // https://github.com/apache/arrow-rs/pull/6225
  def supportedSortType(op: SparkPlan, sortOrder: Seq[SortOrder]): Boolean = {
    def canRank(dt: DataType): Boolean = {
      dt match {
        case _: ByteType | _: ShortType | _: IntegerType | _: LongType | _: FloatType |
            _: DoubleType | _: TimestampType | _: DecimalType | _: DateType =>
          true
        case _: BinaryType | _: StringType => true
        case _ => false
      }
    }

    if (sortOrder.length == 1) {
      val canSort = sortOrder.head.dataType match {
        case _: BooleanType => true
        case _: ByteType | _: ShortType | _: IntegerType | _: LongType | _: FloatType |
            _: DoubleType | _: TimestampType | _: DecimalType | _: DateType =>
          true
        case dt if isTimestampNTZType(dt) => true
        case _: BinaryType | _: StringType => true
        case ArrayType(elementType, _) => canRank(elementType)
        case _ => false
      }
      if (!canSort) {
        withInfo(op, s"Sort on single column of type ${sortOrder.head.dataType} is not supported")
        false
      } else {
        true
      }
    } else {
      true
    }
  }

  private def validatePartitionAndSortSpecsForWindowFunc(
      partitionSpec: Seq[Expression],
      orderSpec: Seq[SortOrder],
      op: SparkPlan): Boolean = {
    if (partitionSpec.length != orderSpec.length) {
      return false
    }

    val partitionColumnNames = partitionSpec.collect {
      case a: AttributeReference => a.name
      case other =>
        withInfo(op, s"Unsupported partition expression: ${other.getClass.getSimpleName}")
        return false
    }

    val orderColumnNames = orderSpec.collect { case s: SortOrder =>
      s.child match {
        case a: AttributeReference => a.name
        case other =>
          withInfo(op, s"Unsupported sort expression: ${other.getClass.getSimpleName}")
          return false
      }
    }

    if (partitionColumnNames.zip(orderColumnNames).exists { case (partCol, orderCol) =>
        partCol != orderCol
      }) {
      withInfo(op, "Partitioning and sorting specifications must be the same.")
      return false
    }

    true
  }

  private def schema2Proto(
      fields: Array[StructField]): Array[OperatorOuterClass.SparkStructField] = {
    val fieldBuilder = OperatorOuterClass.SparkStructField.newBuilder()
    fields.map(field => {
      fieldBuilder.setName(field.name)
      fieldBuilder.setDataType(serializeDataType(field.dataType).get)
      fieldBuilder.setNullable(field.nullable)
      fieldBuilder.build()
    })
  }

  private def partition2Proto(
      partition: FilePartition,
      nativeScanBuilder: OperatorOuterClass.NativeScan.Builder,
      partitionSchema: StructType): Unit = {
    val partitionBuilder = OperatorOuterClass.SparkFilePartition.newBuilder()
    partition.files.foreach(file => {
      // Process the partition values
      val partitionValues = file.partitionValues
      assert(partitionValues.numFields == partitionSchema.length)
      val partitionVals =
        partitionValues.toSeq(partitionSchema).zipWithIndex.map { case (value, i) =>
          val attr = partitionSchema(i)
          val valueProto = exprToProto(Literal(value, attr.dataType), Seq.empty)
          // In `CometScanRule`, we have already checked that all partition values are
          // supported. So, we can safely use `get` here.
          assert(
            valueProto.isDefined,
            s"Unsupported partition value: $value, type: ${attr.dataType}")
          valueProto.get
        }

      val fileBuilder = OperatorOuterClass.SparkPartitionedFile.newBuilder()
      partitionVals.foreach(fileBuilder.addPartitionValues)
      fileBuilder
        .setFilePath(file.filePath.toString)
        .setStart(file.start)
        .setLength(file.length)
        .setFileSize(file.fileSize)
      partitionBuilder.addPartitionedFile(fileBuilder.build())
    })
    nativeScanBuilder.addFilePartitions(partitionBuilder.build())
  }
}<|MERGE_RESOLUTION|>--- conflicted
+++ resolved
@@ -2284,8 +2284,6 @@
             withInfo(expr, "unsupported arguments for GetArrayStructFields", child)
             None
           }
-<<<<<<< HEAD
-=======
         case expr if expr.prettyName == "array_remove" =>
           createBinaryExpr(
             expr.children(0),
@@ -2298,7 +2296,6 @@
             expr.children(1),
             inputs,
             (builder, binaryExpr) => builder.setArrayContains(binaryExpr))
->>>>>>> 9c1f0ee1
         case _ if expr.prettyName == "array_append" =>
           createBinaryExpr(
             expr.children(0),
