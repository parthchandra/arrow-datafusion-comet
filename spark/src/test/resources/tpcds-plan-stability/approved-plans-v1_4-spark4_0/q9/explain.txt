--- conflicted
+++ resolved
@@ -1,11 +1,6 @@
 == Physical Plan ==
-<<<<<<< HEAD
-* ColumnarToRow (4)
-+- CometProject (3)
-=======
 * Project (4)
 +- * CometColumnarToRow (3)
->>>>>>> 9c1f0ee1
    +- CometFilter (2)
       +- CometScan parquet spark_catalog.default.reason (1)
 
@@ -21,30 +16,15 @@
 Input [1]: [r_reason_sk#1]
 Condition : (isnotnull(r_reason_sk#1) AND (r_reason_sk#1 = 1))
 
-<<<<<<< HEAD
-(3) CometProject
-=======
 (3) CometColumnarToRow [codegen id : 1]
->>>>>>> 9c1f0ee1
 Input [1]: [r_reason_sk#1]
-Arguments: [bucket1#2, bucket2#3, bucket3#4, bucket4#5, bucket5#6], [CASE WHEN (Subquery scalar-subquery#7, [id=#8].count(1) > 62316685) THEN ReusedSubquery Subquery scalar-subquery#7, [id=#8].avg(ss_ext_discount_amt) ELSE ReusedSubquery Subquery scalar-subquery#7, [id=#8].avg(ss_net_paid) END AS bucket1#2, CASE WHEN (Subquery scalar-subquery#9, [id=#10].count(1) > 19045798) THEN ReusedSubquery Subquery scalar-subquery#9, [id=#10].avg(ss_ext_discount_amt) ELSE ReusedSubquery Subquery scalar-subquery#9, [id=#10].avg(ss_net_paid) END AS bucket2#3, CASE WHEN (Subquery scalar-subquery#11, [id=#12].count(1) > 365541424) THEN ReusedSubquery Subquery scalar-subquery#11, [id=#12].avg(ss_ext_discount_amt) ELSE ReusedSubquery Subquery scalar-subquery#11, [id=#12].avg(ss_net_paid) END AS bucket3#4, CASE WHEN (Subquery scalar-subquery#13, [id=#14].count(1) > 216357808) THEN ReusedSubquery Subquery scalar-subquery#13, [id=#14].avg(ss_ext_discount_amt) ELSE ReusedSubquery Subquery scalar-subquery#13, [id=#14].avg(ss_net_paid) END AS bucket4#5, CASE WHEN (Subquery scalar-subquery#15, [id=#16].count(1) > 184483884) THEN ReusedSubquery Subquery scalar-subquery#15, [id=#16].avg(ss_ext_discount_amt) ELSE ReusedSubquery Subquery scalar-subquery#15, [id=#16].avg(ss_net_paid) END AS bucket5#6]
-
-(4) ColumnarToRow [codegen id : 1]
-Input [5]: [bucket1#2, bucket2#3, bucket3#4, bucket4#5, bucket5#6]
+
+(4) Project [codegen id : 1]
+Output [5]: [CASE WHEN (Subquery scalar-subquery#2, [id=#3].count(1) > 62316685) THEN ReusedSubquery Subquery scalar-subquery#2, [id=#3].avg(ss_ext_discount_amt) ELSE ReusedSubquery Subquery scalar-subquery#2, [id=#3].avg(ss_net_paid) END AS bucket1#4, CASE WHEN (Subquery scalar-subquery#5, [id=#6].count(1) > 19045798) THEN ReusedSubquery Subquery scalar-subquery#5, [id=#6].avg(ss_ext_discount_amt) ELSE ReusedSubquery Subquery scalar-subquery#5, [id=#6].avg(ss_net_paid) END AS bucket2#7, CASE WHEN (Subquery scalar-subquery#8, [id=#9].count(1) > 365541424) THEN ReusedSubquery Subquery scalar-subquery#8, [id=#9].avg(ss_ext_discount_amt) ELSE ReusedSubquery Subquery scalar-subquery#8, [id=#9].avg(ss_net_paid) END AS bucket3#10, CASE WHEN (Subquery scalar-subquery#11, [id=#12].count(1) > 216357808) THEN ReusedSubquery Subquery scalar-subquery#11, [id=#12].avg(ss_ext_discount_amt) ELSE ReusedSubquery Subquery scalar-subquery#11, [id=#12].avg(ss_net_paid) END AS bucket4#13, CASE WHEN (Subquery scalar-subquery#14, [id=#15].count(1) > 184483884) THEN ReusedSubquery Subquery scalar-subquery#14, [id=#15].avg(ss_ext_discount_amt) ELSE ReusedSubquery Subquery scalar-subquery#14, [id=#15].avg(ss_net_paid) END AS bucket5#16]
+Input [1]: [r_reason_sk#1]
 
 ===== Subqueries =====
 
-<<<<<<< HEAD
-Subquery:1 Hosting operator id = 3 Hosting Expression = Subquery scalar-subquery#7, [id=#8]
-* Project (12)
-+- * HashAggregate (11)
-   +- Exchange (10)
-      +- * HashAggregate (9)
-         +- * ColumnarToRow (8)
-            +- CometProject (7)
-               +- CometFilter (6)
-                  +- CometScan parquet spark_catalog.default.store_sales (5)
-=======
 Subquery:1 Hosting operator id = 4 Hosting Expression = Subquery scalar-subquery#2, [id=#3]
 * Project (13)
 +- * HashAggregate (12)
@@ -55,7 +35,6 @@
                +- CometProject (7)
                   +- CometFilter (6)
                      +- CometScan parquet spark_catalog.default.store_sales (5)
->>>>>>> 9c1f0ee1
 
 
 (5) CometScan parquet spark_catalog.default.store_sales
@@ -101,24 +80,10 @@
 Output [1]: [named_struct(count(1), count(1)#34, avg(ss_ext_discount_amt), avg(ss_ext_discount_amt)#35, avg(ss_net_paid), avg(ss_net_paid)#36) AS mergedValue#37]
 Input [3]: [count(1)#34, avg(ss_ext_discount_amt)#35, avg(ss_net_paid)#36]
 
-Subquery:2 Hosting operator id = 3 Hosting Expression = ReusedSubquery Subquery scalar-subquery#7, [id=#8]
-
-Subquery:3 Hosting operator id = 3 Hosting Expression = ReusedSubquery Subquery scalar-subquery#7, [id=#8]
-
-<<<<<<< HEAD
-Subquery:4 Hosting operator id = 3 Hosting Expression = Subquery scalar-subquery#9, [id=#10]
-* Project (20)
-+- * HashAggregate (19)
-   +- Exchange (18)
-      +- * HashAggregate (17)
-         +- * ColumnarToRow (16)
-            +- CometProject (15)
-               +- CometFilter (14)
-                  +- CometScan parquet spark_catalog.default.store_sales (13)
-
-
-(13) CometScan parquet spark_catalog.default.store_sales
-=======
+Subquery:2 Hosting operator id = 4 Hosting Expression = ReusedSubquery Subquery scalar-subquery#2, [id=#3]
+
+Subquery:3 Hosting operator id = 4 Hosting Expression = ReusedSubquery Subquery scalar-subquery#2, [id=#3]
+
 Subquery:4 Hosting operator id = 4 Hosting Expression = Subquery scalar-subquery#5, [id=#6]
 * Project (22)
 +- * HashAggregate (21)
@@ -132,7 +97,6 @@
 
 
 (14) CometScan parquet spark_catalog.default.store_sales
->>>>>>> 9c1f0ee1
 Output [4]: [ss_quantity#38, ss_ext_discount_amt#39, ss_net_paid#40, ss_sold_date_sk#41]
 Batched: true
 Location [not included in comparison]/{warehouse_dir}/store_sales]
@@ -175,24 +139,10 @@
 Output [1]: [named_struct(count(1), count(1)#55, avg(ss_ext_discount_amt), avg(ss_ext_discount_amt)#56, avg(ss_net_paid), avg(ss_net_paid)#57) AS mergedValue#58]
 Input [3]: [count(1)#55, avg(ss_ext_discount_amt)#56, avg(ss_net_paid)#57]
 
-Subquery:5 Hosting operator id = 3 Hosting Expression = ReusedSubquery Subquery scalar-subquery#9, [id=#10]
-
-Subquery:6 Hosting operator id = 3 Hosting Expression = ReusedSubquery Subquery scalar-subquery#9, [id=#10]
-
-<<<<<<< HEAD
-Subquery:7 Hosting operator id = 3 Hosting Expression = Subquery scalar-subquery#11, [id=#12]
-* Project (28)
-+- * HashAggregate (27)
-   +- Exchange (26)
-      +- * HashAggregate (25)
-         +- * ColumnarToRow (24)
-            +- CometProject (23)
-               +- CometFilter (22)
-                  +- CometScan parquet spark_catalog.default.store_sales (21)
-
-
-(21) CometScan parquet spark_catalog.default.store_sales
-=======
+Subquery:5 Hosting operator id = 4 Hosting Expression = ReusedSubquery Subquery scalar-subquery#5, [id=#6]
+
+Subquery:6 Hosting operator id = 4 Hosting Expression = ReusedSubquery Subquery scalar-subquery#5, [id=#6]
+
 Subquery:7 Hosting operator id = 4 Hosting Expression = Subquery scalar-subquery#8, [id=#9]
 * Project (31)
 +- * HashAggregate (30)
@@ -206,7 +156,6 @@
 
 
 (23) CometScan parquet spark_catalog.default.store_sales
->>>>>>> 9c1f0ee1
 Output [4]: [ss_quantity#59, ss_ext_discount_amt#60, ss_net_paid#61, ss_sold_date_sk#62]
 Batched: true
 Location [not included in comparison]/{warehouse_dir}/store_sales]
@@ -249,24 +198,10 @@
 Output [1]: [named_struct(count(1), count(1)#76, avg(ss_ext_discount_amt), avg(ss_ext_discount_amt)#77, avg(ss_net_paid), avg(ss_net_paid)#78) AS mergedValue#79]
 Input [3]: [count(1)#76, avg(ss_ext_discount_amt)#77, avg(ss_net_paid)#78]
 
-Subquery:8 Hosting operator id = 3 Hosting Expression = ReusedSubquery Subquery scalar-subquery#11, [id=#12]
-
-Subquery:9 Hosting operator id = 3 Hosting Expression = ReusedSubquery Subquery scalar-subquery#11, [id=#12]
-
-<<<<<<< HEAD
-Subquery:10 Hosting operator id = 3 Hosting Expression = Subquery scalar-subquery#13, [id=#14]
-* Project (36)
-+- * HashAggregate (35)
-   +- Exchange (34)
-      +- * HashAggregate (33)
-         +- * ColumnarToRow (32)
-            +- CometProject (31)
-               +- CometFilter (30)
-                  +- CometScan parquet spark_catalog.default.store_sales (29)
-
-
-(29) CometScan parquet spark_catalog.default.store_sales
-=======
+Subquery:8 Hosting operator id = 4 Hosting Expression = ReusedSubquery Subquery scalar-subquery#8, [id=#9]
+
+Subquery:9 Hosting operator id = 4 Hosting Expression = ReusedSubquery Subquery scalar-subquery#8, [id=#9]
+
 Subquery:10 Hosting operator id = 4 Hosting Expression = Subquery scalar-subquery#11, [id=#12]
 * Project (40)
 +- * HashAggregate (39)
@@ -280,7 +215,6 @@
 
 
 (32) CometScan parquet spark_catalog.default.store_sales
->>>>>>> 9c1f0ee1
 Output [4]: [ss_quantity#80, ss_ext_discount_amt#81, ss_net_paid#82, ss_sold_date_sk#83]
 Batched: true
 Location [not included in comparison]/{warehouse_dir}/store_sales]
@@ -323,24 +257,10 @@
 Output [1]: [named_struct(count(1), count(1)#97, avg(ss_ext_discount_amt), avg(ss_ext_discount_amt)#98, avg(ss_net_paid), avg(ss_net_paid)#99) AS mergedValue#100]
 Input [3]: [count(1)#97, avg(ss_ext_discount_amt)#98, avg(ss_net_paid)#99]
 
-Subquery:11 Hosting operator id = 3 Hosting Expression = ReusedSubquery Subquery scalar-subquery#13, [id=#14]
-
-Subquery:12 Hosting operator id = 3 Hosting Expression = ReusedSubquery Subquery scalar-subquery#13, [id=#14]
-
-<<<<<<< HEAD
-Subquery:13 Hosting operator id = 3 Hosting Expression = Subquery scalar-subquery#15, [id=#16]
-* Project (44)
-+- * HashAggregate (43)
-   +- Exchange (42)
-      +- * HashAggregate (41)
-         +- * ColumnarToRow (40)
-            +- CometProject (39)
-               +- CometFilter (38)
-                  +- CometScan parquet spark_catalog.default.store_sales (37)
-
-
-(37) CometScan parquet spark_catalog.default.store_sales
-=======
+Subquery:11 Hosting operator id = 4 Hosting Expression = ReusedSubquery Subquery scalar-subquery#11, [id=#12]
+
+Subquery:12 Hosting operator id = 4 Hosting Expression = ReusedSubquery Subquery scalar-subquery#11, [id=#12]
+
 Subquery:13 Hosting operator id = 4 Hosting Expression = Subquery scalar-subquery#14, [id=#15]
 * Project (49)
 +- * HashAggregate (48)
@@ -354,7 +274,6 @@
 
 
 (41) CometScan parquet spark_catalog.default.store_sales
->>>>>>> 9c1f0ee1
 Output [4]: [ss_quantity#101, ss_ext_discount_amt#102, ss_net_paid#103, ss_sold_date_sk#104]
 Batched: true
 Location [not included in comparison]/{warehouse_dir}/store_sales]
@@ -397,7 +316,7 @@
 Output [1]: [named_struct(count(1), count(1)#118, avg(ss_ext_discount_amt), avg(ss_ext_discount_amt)#119, avg(ss_net_paid), avg(ss_net_paid)#120) AS mergedValue#121]
 Input [3]: [count(1)#118, avg(ss_ext_discount_amt)#119, avg(ss_net_paid)#120]
 
-Subquery:14 Hosting operator id = 3 Hosting Expression = ReusedSubquery Subquery scalar-subquery#15, [id=#16]
-
-Subquery:15 Hosting operator id = 3 Hosting Expression = ReusedSubquery Subquery scalar-subquery#15, [id=#16]
-
+Subquery:14 Hosting operator id = 4 Hosting Expression = ReusedSubquery Subquery scalar-subquery#14, [id=#15]
+
+Subquery:15 Hosting operator id = 4 Hosting Expression = ReusedSubquery Subquery scalar-subquery#14, [id=#15]
+
