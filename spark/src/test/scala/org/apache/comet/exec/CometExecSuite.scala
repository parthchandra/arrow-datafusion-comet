/*
 * Licensed to the Apache Software Foundation (ASF) under one
 * or more contributor license agreements.  See the NOTICE file
 * distributed with this work for additional information
 * regarding copyright ownership.  The ASF licenses this file
 * to you under the Apache License, Version 2.0 (the
 * "License"); you may not use this file except in compliance
 * with the License.  You may obtain a copy of the License at
 *
 *   http://www.apache.org/licenses/LICENSE-2.0
 *
 * Unless required by applicable law or agreed to in writing,
 * software distributed under the License is distributed on an
 * "AS IS" BASIS, WITHOUT WARRANTIES OR CONDITIONS OF ANY
 * KIND, either express or implied.  See the License for the
 * specific language governing permissions and limitations
 * under the License.
 */

package org.apache.comet.exec

import java.sql.Date
import java.time.{Duration, Period}

import scala.collection.JavaConverters._
import scala.collection.mutable
import scala.util.Random

import org.scalactic.source.Position
import org.scalatest.Tag

import org.apache.hadoop.fs.Path
import org.apache.spark.sql.{AnalysisException, Column, CometTestBase, DataFrame, DataFrameWriter, Row, SaveMode}
import org.apache.spark.sql.catalyst.{FunctionIdentifier, TableIdentifier}
import org.apache.spark.sql.catalyst.catalog.{BucketSpec, CatalogStatistics, CatalogTable}
import org.apache.spark.sql.catalyst.expressions.{Expression, ExpressionInfo, Hex}
import org.apache.spark.sql.catalyst.expressions.aggregate.{AggregateMode, BloomFilterAggregate}
import org.apache.spark.sql.comet.{CometBroadcastExchangeExec, CometBroadcastHashJoinExec, CometCollectLimitExec, CometFilterExec, CometHashAggregateExec, CometHashJoinExec, CometNativeScanExec, CometProjectExec, CometScanExec, CometSortExec, CometSortMergeJoinExec, CometSparkToColumnarExec, CometTakeOrderedAndProjectExec}
import org.apache.spark.sql.comet.execution.shuffle.{CometColumnarShuffle, CometShuffleExchangeExec}
import org.apache.spark.sql.execution.{CollectLimitExec, ProjectExec, SQLExecution, UnionExec}
import org.apache.spark.sql.execution.adaptive.AdaptiveSparkPlanExec
import org.apache.spark.sql.execution.datasources.parquet.ParquetFileFormat
import org.apache.spark.sql.execution.exchange.{BroadcastExchangeExec, ReusedExchangeExec, ShuffleExchangeExec}
import org.apache.spark.sql.execution.joins.{BroadcastNestedLoopJoinExec, CartesianProductExec, SortMergeJoinExec}
import org.apache.spark.sql.execution.reuse.ReuseExchangeAndSubquery
import org.apache.spark.sql.execution.window.WindowExec
import org.apache.spark.sql.expressions.Window
import org.apache.spark.sql.functions.{col, count, date_add, expr, lead, sum}
import org.apache.spark.sql.internal.SQLConf
import org.apache.spark.sql.internal.SQLConf.SESSION_LOCAL_TIMEZONE
import org.apache.spark.unsafe.types.UTF8String

import org.apache.comet.{CometConf, ExtendedExplainInfo}
import org.apache.comet.CometSparkSessionExtensions.{isSpark33Plus, isSpark34Plus, isSpark35Plus, isSpark40Plus}

class CometExecSuite extends CometTestBase {
  import testImplicits._

  override protected def test(testName: String, testTags: Tag*)(testFun: => Any)(implicit
      pos: Position): Unit = {
    super.test(testName, testTags: _*) {
      withSQLConf(CometConf.COMET_EXEC_SHUFFLE_ENABLED.key -> "true") {
        testFun
      }
    }
  }

  test("TopK operator should return correct results on dictionary column with nulls") {
    withSQLConf(SQLConf.USE_V1_SOURCE_LIST.key -> "") {
      withTable("test_data") {
        val tableDF = spark.sparkContext
          .parallelize(Seq((1, null, "A"), (2, "BBB", "B"), (3, "BBB", "B"), (4, "BBB", "B")), 3)
          .toDF("c1", "c2", "c3")
        tableDF
          .coalesce(1)
          .sortWithinPartitions("c1")
          .writeTo("test_data")
          .using("parquet")
          .create()

        val df = sql("SELECT * FROM test_data ORDER BY c1 LIMIT 3")
        checkSparkAnswer(df)
      }
    }
  }

  test("DPP fallback") {
    withTempDir { path =>
      // create test data
      val factPath = s"${path.getAbsolutePath}/fact.parquet"
      val dimPath = s"${path.getAbsolutePath}/dim.parquet"
      withSQLConf(CometConf.COMET_EXEC_ENABLED.key -> "false") {
        val one_day = 24 * 60 * 60000
        val fact = Range(0, 100)
          .map(i => (i, new java.sql.Date(System.currentTimeMillis() + i * one_day), i.toString))
          .toDF("fact_id", "fact_date", "fact_str")
        fact.write.partitionBy("fact_date").parquet(factPath)
        val dim = Range(0, 10)
          .map(i => (i, new java.sql.Date(System.currentTimeMillis() + i * one_day), i.toString))
          .toDF("dim_id", "dim_date", "dim_str")
        dim.write.parquet(dimPath)
      }

      // note that this test does not trigger DPP with v2 data source
      Seq("parquet").foreach { v1List =>
        withSQLConf(
          SQLConf.USE_V1_SOURCE_LIST.key -> v1List,
          CometConf.COMET_DPP_FALLBACK_ENABLED.key -> "true") {
          spark.read.parquet(factPath).createOrReplaceTempView("dpp_fact")
          spark.read.parquet(dimPath).createOrReplaceTempView("dpp_dim")
          val df =
            spark.sql(
              "select * from dpp_fact join dpp_dim on fact_date = dim_date where dim_id > 7")
          val (_, cometPlan) = checkSparkAnswer(df)
          val infos = new ExtendedExplainInfo().generateExtendedInfo(cometPlan)
          assert(infos.contains("DPP not supported"))
        }
      }
    }
  }

  test("ShuffleQueryStageExec could be direct child node of CometBroadcastExchangeExec") {
    withSQLConf(CometConf.COMET_SHUFFLE_MODE.key -> "jvm") {
      val table = "src"
      withTable(table) {
        withView("lv_noalias") {
          sql(s"CREATE TABLE $table (key INT, value STRING) USING PARQUET")
          sql(s"INSERT INTO $table VALUES(238, 'val_238')")

          sql(
            "CREATE VIEW lv_noalias AS SELECT myTab.* FROM src " +
              "LATERAL VIEW explode(map('key1', 100, 'key2', 200)) myTab LIMIT 2")
<<<<<<< HEAD
          val df = sql("SELECT * FROM lv_noalias a JOIN lv_noalias b ON a.key=b.key")
=======
          val df = sql("SELECT * FROM lv_noalias a JOIN lv_noalias b ON a.key=b.key");
>>>>>>> 46a28db5
          checkSparkAnswer(df)
        }
      }
    }
  }

  test("Sort on single struct should fallback to Spark") {
    withSQLConf(
      SQLConf.ADAPTIVE_EXECUTION_ENABLED.key -> "true",
      SQLConf.PARQUET_VECTORIZED_READER_ENABLED.key -> "false",
      CometConf.COMET_EXEC_ENABLED.key -> "true",
      CometConf.COMET_EXEC_SHUFFLE_ENABLED.key -> "true",
      CometConf.COMET_SHUFFLE_MODE.key -> "jvm") {
      val data1 =
        Seq(Tuple1(null), Tuple1((1, "a")), Tuple1((2, null)), Tuple1((3, "b")), Tuple1(null))

      withParquetFile(data1) { file =>
        readParquetFile(file) { df =>
          val sort = df.sort("_1")
          checkSparkAnswer(sort)
        }
      }

      val data2 =
        Seq(
          Tuple2(null, 1),
          Tuple2((1, "a"), 2),
          Tuple2((2, null), 3),
          Tuple2((3, "b"), 5),
          Tuple2(null, 6))

      withParquetFile(data2) { file =>
        readParquetFile(file) { df =>
          val sort = df.sort("_1")
          checkSparkAnswer(sort)
        }
      }
    }
  }

  test(
    "fall back to Spark when the partition spec and order spec are not the same for window function") {
    withTempView("test") {
      sql("""
          |CREATE OR REPLACE TEMPORARY VIEW test_agg AS SELECT * FROM VALUES
          | (1, true), (1, false),
          |(2, true), (3, false), (4, true) AS test(k, v)
          |""".stripMargin)

      val df = sql("""
          SELECT k, v, every(v) OVER (PARTITION BY k ORDER BY v) FROM test_agg
          |""".stripMargin)
      checkSparkAnswer(df)
    }
  }

  test("Native window operator should be CometUnaryExec") {
    withTempView("testData") {
      sql("""
          |CREATE OR REPLACE TEMPORARY VIEW testData AS SELECT * FROM VALUES
          |(null, 1L, 1.0D, date("2017-08-01"), timestamp_seconds(1501545600), "a"),
          |(1, 1L, 1.0D, date("2017-08-01"), timestamp_seconds(1501545600), "a"),
          |(1, 2L, 2.5D, date("2017-08-02"), timestamp_seconds(1502000000), "a"),
          |(2, 2147483650L, 100.001D, date("2020-12-31"), timestamp_seconds(1609372800), "a"),
          |(1, null, 1.0D, date("2017-08-01"), timestamp_seconds(1501545600), "b"),
          |(2, 3L, 3.3D, date("2017-08-03"), timestamp_seconds(1503000000), "b"),
          |(3, 2147483650L, 100.001D, date("2020-12-31"), timestamp_seconds(1609372800), "b"),
          |(null, null, null, null, null, null),
          |(3, 1L, 1.0D, date("2017-08-01"), timestamp_seconds(1501545600), null)
          |AS testData(val, val_long, val_double, val_date, val_timestamp, cate)
          |""".stripMargin)
      val df1 = sql("""
          |SELECT val, cate, count(val) OVER(PARTITION BY cate ORDER BY val ROWS CURRENT ROW)
          |FROM testData ORDER BY cate, val
          |""".stripMargin)
      checkSparkAnswer(df1)
    }
  }

  test("subquery execution under CometTakeOrderedAndProjectExec should not fail") {
    assume(isSpark35Plus, "SPARK-45584 is fixed in Spark 3.5+")

    withTable("t1") {
      sql("""
            |CREATE TABLE t1 USING PARQUET
            |AS SELECT * FROM VALUES
            |(1, "a"),
            |(2, "a"),
            |(3, "a") t(id, value)
            |""".stripMargin)
      val df = sql("""
                     |WITH t2 AS (
                     |  SELECT * FROM t1 ORDER BY id
                     |)
                     |SELECT *, (SELECT COUNT(*) FROM t2) FROM t2 LIMIT 10
                     |""".stripMargin)
      checkSparkAnswer(df)
    }
  }

  test("Window range frame with long boundary should not fail") {
    val df =
      Seq((1L, "1"), (1L, "1"), (2147483650L, "1"), (3L, "2"), (2L, "1"), (2147483650L, "2"))
        .toDF("key", "value")

    checkSparkAnswer(
      df.select(
        $"key",
        count("key").over(
          Window.partitionBy($"value").orderBy($"key").rangeBetween(0, 2147483648L))))
    checkSparkAnswer(
      df.select(
        $"key",
        count("key").over(
          Window.partitionBy($"value").orderBy($"key").rangeBetween(-2147483649L, 0))))
  }

  test("Unsupported window expression should fall back to Spark") {
    checkAnswer(
      spark.sql("select sum(a) over () from values 1.0, 2.0, 3.0 T(a)"),
      Row(6.0) :: Row(6.0) :: Row(6.0) :: Nil)
    checkAnswer(
      spark.sql("select avg(a) over () from values 1.0, 2.0, 3.0 T(a)"),
      Row(2.0) :: Row(2.0) :: Row(2.0) :: Nil)
  }

  test("fix CometNativeExec.doCanonicalize for ReusedExchangeExec") {
    assume(isSpark34Plus, "ChunkedByteBuffer is not serializable before Spark 3.4+")
    withSQLConf(
      CometConf.COMET_EXEC_BROADCAST_FORCE_ENABLED.key -> "true",
      SQLConf.ADAPTIVE_EXECUTION_ENABLED.key -> "false") {
      withTable("td") {
        testData
          .withColumn("bucket", $"key" % 3)
          .write
          .mode(SaveMode.Overwrite)
          .bucketBy(2, "bucket")
          .format("parquet")
          .saveAsTable("td")
        val df = sql("""
            |SELECT t1.key, t2.key, t3.key
            |FROM td AS t1
            |JOIN td AS t2 ON t2.key = t1.key
            |JOIN td AS t3 ON t3.key = t2.key
            |WHERE t1.bucket = 1 AND t2.bucket = 1 AND t3.bucket = 1
            |""".stripMargin)
        val reusedPlan = ReuseExchangeAndSubquery.apply(df.queryExecution.executedPlan)
        val reusedExchanges = collect(reusedPlan) { case r: ReusedExchangeExec =>
          r
        }
        assert(reusedExchanges.size == 1)
        assert(reusedExchanges.head.child.isInstanceOf[CometBroadcastExchangeExec])
      }
    }
  }

  test("ReusedExchangeExec should work on CometBroadcastExchangeExec") {
    assume(isSpark34Plus, "ChunkedByteBuffer is not serializable before Spark 3.4+")
    withSQLConf(
      CometConf.COMET_EXEC_BROADCAST_FORCE_ENABLED.key -> "true",
      SQLConf.ADAPTIVE_EXECUTION_ENABLED.key -> "false",
      SQLConf.USE_V1_SOURCE_LIST.key -> "") {
      withTempPath { path =>
        spark
          .range(5)
          .withColumn("p", $"id" % 2)
          .write
          .mode("overwrite")
          .partitionBy("p")
          .parquet(path.toString)
        withTempView("t") {
          spark.read.parquet(path.toString).createOrReplaceTempView("t")
          val df = sql("""
              |SELECT t1.id, t2.id, t3.id
              |FROM t AS t1
              |JOIN t AS t2 ON t2.id = t1.id
              |JOIN t AS t3 ON t3.id = t2.id
              |WHERE t1.p = 1 AND t2.p = 1 AND t3.p = 1
              |""".stripMargin)
          val reusedPlan = ReuseExchangeAndSubquery.apply(df.queryExecution.executedPlan)
          val reusedExchanges = collect(reusedPlan) { case r: ReusedExchangeExec =>
            r
          }
          assert(reusedExchanges.size == 1)
          assert(reusedExchanges.head.child.isInstanceOf[CometBroadcastExchangeExec])
        }
      }
    }
  }

  test("CometShuffleExchangeExec logical link should be correct") {
    withTempView("v") {
      spark.sparkContext
        .parallelize((1 to 4).map(i => TestData(i, i.toString)), 2)
        .toDF("c1", "c2")
        .createOrReplaceTempView("v")

      Seq("native", "jvm").foreach { columnarShuffleMode =>
        withSQLConf(
          SQLConf.ADAPTIVE_EXECUTION_ENABLED.key -> "false",
          CometConf.COMET_SHUFFLE_MODE.key -> columnarShuffleMode) {
          val df = sql("SELECT * FROM v where c1 = 1 order by c1, c2")
          val shuffle = find(df.queryExecution.executedPlan) {
            case _: CometShuffleExchangeExec if columnarShuffleMode.equalsIgnoreCase("jvm") =>
              true
            case _: ShuffleExchangeExec if !columnarShuffleMode.equalsIgnoreCase("jvm") => true
            case _ => false
          }.get
          assert(shuffle.logicalLink.isEmpty)
        }
      }
    }
  }

  test("Ensure that the correct outputPartitioning of CometSort") {
    withTable("test_data") {
      val tableDF = spark.sparkContext
        .parallelize(
          (1 to 10).map { i =>
            (if (i > 4) 5 else i, i.toString, Date.valueOf(s"${2020 + i}-$i-$i"))
          },
          3)
        .toDF("id", "data", "day")
      tableDF.write.saveAsTable("test_data")

      val df = sql("SELECT * FROM test_data")
        .repartition($"data")
        .sortWithinPartitions($"id", $"data", $"day")
      df.collect()
      val sort = stripAQEPlan(df.queryExecution.executedPlan).collect { case s: CometSortExec =>
        s
      }.head
      assert(sort.outputPartitioning == sort.child.outputPartitioning)
    }
  }

  test("Repeated shuffle exchange don't fail") {
    assume(isSpark33Plus)
    Seq("true", "false").foreach { aqeEnabled =>
      withSQLConf(
        SQLConf.ADAPTIVE_EXECUTION_ENABLED.key -> aqeEnabled,
        // `REQUIRE_ALL_CLUSTER_KEYS_FOR_DISTRIBUTION` is a new config in Spark 3.3+.
        "spark.sql.requireAllClusterKeysForDistribution" -> "true",
        CometConf.COMET_SHUFFLE_MODE.key -> "jvm") {
        val df =
          Seq(("a", 1, 1), ("a", 2, 2), ("b", 1, 3), ("b", 1, 4)).toDF("key1", "key2", "value")
        val windowSpec = Window.partitionBy("key1", "key2").orderBy("value")

        val windowed = df
          // repartition by subset of window partitionBy keys which satisfies ClusteredDistribution
          .repartition($"key1")
          .select(lead($"key1", 1).over(windowSpec), lead($"value", 1).over(windowSpec))

        checkSparkAnswer(windowed)
      }
    }
  }

  test("try_sum should return null if overflow happens before merging") {
    assume(isSpark33Plus, "try_sum is available in Spark 3.3+")
    val longDf = Seq(Long.MaxValue, Long.MaxValue, 2).toDF("v")
    val yearMonthDf = Seq(Int.MaxValue, Int.MaxValue, 2)
      .map(Period.ofMonths)
      .toDF("v")
    val dayTimeDf = Seq(106751991L, 106751991L, 2L)
      .map(Duration.ofDays)
      .toDF("v")
    Seq(longDf, yearMonthDf, dayTimeDf).foreach { df =>
      checkSparkAnswer(df.repartitionByRange(2, col("v")).selectExpr("try_sum(v)"))
    }
  }

  test("Fix corrupted AggregateMode when transforming plan parameters") {
    withParquetTable((0 until 5).map(i => (i, i + 1)), "table") {
      val df = sql("SELECT * FROM table").groupBy($"_1").agg(sum("_2"))
      val agg = stripAQEPlan(df.queryExecution.executedPlan).collectFirst {
        case s: CometHashAggregateExec => s
      }.get

      assert(agg.mode.isDefined && agg.mode.get.isInstanceOf[AggregateMode])
      val newAgg = agg.cleanBlock().asInstanceOf[CometHashAggregateExec]
      assert(newAgg.mode.isDefined && newAgg.mode.get.isInstanceOf[AggregateMode])
    }
  }

  test("CometBroadcastExchangeExec") {
    assume(isSpark34Plus, "ChunkedByteBuffer is not serializable before Spark 3.4+")
    withSQLConf(CometConf.COMET_EXEC_BROADCAST_FORCE_ENABLED.key -> "true") {
      withParquetTable((0 until 5).map(i => (i, i + 1)), "tbl_a") {
        withParquetTable((0 until 5).map(i => (i, i + 1)), "tbl_b") {
          val df = sql(
            "SELECT tbl_a._1, tbl_b._2 FROM tbl_a JOIN tbl_b " +
              "WHERE tbl_a._1 > tbl_a._2 LIMIT 2")

          val nativeBroadcast = find(df.queryExecution.executedPlan) {
            case _: CometBroadcastExchangeExec => true
            case _ => false
          }.get.asInstanceOf[CometBroadcastExchangeExec]

          val numParts = nativeBroadcast.executeColumnar().getNumPartitions

          val rows = nativeBroadcast.executeCollect().toSeq.sortBy(row => row.getInt(0))
          val rowContents = rows.map(row => row.getInt(0))
          val expected = (0 until numParts).flatMap(_ => (0 until 5).map(i => i + 1)).sorted

          assert(rowContents === expected)
        }
      }
    }
  }

  test("CometBroadcastExchangeExec: empty broadcast") {
    assume(isSpark34Plus, "ChunkedByteBuffer is not serializable before Spark 3.4+")
    withSQLConf(CometConf.COMET_EXEC_BROADCAST_FORCE_ENABLED.key -> "true") {
      withParquetTable((0 until 5).map(i => (i, i + 1)), "tbl_a") {
        withParquetTable((0 until 5).map(i => (i, i + 1)), "tbl_b") {
          val df = sql(
            "SELECT /*+ BROADCAST(a) */ *" +
              " FROM (SELECT * FROM tbl_a WHERE _1 < 0) a JOIN tbl_b b" +
              " ON a._1 = b._1")
          val nativeBroadcast = find(df.queryExecution.executedPlan) {
            case _: CometBroadcastExchangeExec => true
            case _ => false
          }.get.asInstanceOf[CometBroadcastExchangeExec]
          val rows = nativeBroadcast.executeCollect()
          assert(rows.isEmpty)
        }
      }
    }
  }

  test("CometExec.executeColumnarCollectIterator can collect ColumnarBatch results") {
    assume(isSpark34Plus, "ChunkedByteBuffer is not serializable before Spark 3.4+")
    withSQLConf(CometConf.COMET_EXEC_ENABLED.key -> "true") {
      withParquetTable((0 until 50).map(i => (i, i + 1)), "tbl") {
        val df = sql("SELECT _1 + 1, _2 + 2 FROM tbl WHERE _1 > 3")

        val nativeProject = find(df.queryExecution.executedPlan) {
          case _: CometProjectExec => true
          case _ => false
        }.get.asInstanceOf[CometProjectExec]

        val (rows, batches) = nativeProject.executeColumnarCollectIterator()
        assert(rows == 46)

        val column1 = mutable.ArrayBuffer.empty[Int]
        val column2 = mutable.ArrayBuffer.empty[Int]

        batches.foreach(batch => {
          batch.rowIterator().asScala.foreach { row =>
            assert(row.numFields == 2)
            column1 += row.getInt(0)
            column2 += row.getInt(1)
          }
        })

        assert(column1.toArray.sorted === (4 until 50).map(_ + 1).toArray)
        assert(column2.toArray.sorted === (5 until 51).map(_ + 2).toArray)
      }
    }
  }

  test("scalar subquery") {
    val dataTypes =
      Seq(
        "BOOLEAN",
        "BYTE",
        "SHORT",
        "INT",
        "BIGINT",
        "FLOAT",
        "DOUBLE",
        // "DATE": TODO: needs to address issue #1364 first
        // "TIMESTAMP", TODO: needs to address issue #1364 first
        "STRING",
        "BINARY",
        "DECIMAL(38, 10)")
    dataTypes.map { subqueryType =>
      withSQLConf(
        CometConf.COMET_EXEC_SHUFFLE_ENABLED.key -> "true",
        CometConf.COMET_SHUFFLE_MODE.key -> "jvm",
        CometConf.COMET_CAST_ALLOW_INCOMPATIBLE.key -> "true") {
        withParquetTable((0 until 5).map(i => (i, i + 1)), "tbl") {
          var column1 = s"CAST(max(_1) AS $subqueryType)"
          if (subqueryType == "BINARY") {
            // arrow-rs doesn't support casting integer to binary yet.
            // We added it to upstream but it's not released yet.
            column1 = "CAST(CAST(max(_1) AS STRING) AS BINARY)"
          }

          val df1 = sql(s"SELECT (SELECT $column1 FROM tbl) AS a, _1, _2 FROM tbl")
          checkSparkAnswerAndOperator(df1)

          var column2 = s"CAST(_1 AS $subqueryType)"
          if (subqueryType == "BINARY") {
            // arrow-rs doesn't support casting integer to binary yet.
            // We added it to upstream but it's not released yet.
            column2 = "CAST(CAST(_1 AS STRING) AS BINARY)"
          }

          val df2 = sql(s"SELECT _1, _2 FROM tbl WHERE $column2 > (SELECT $column1 FROM tbl)")
          checkSparkAnswerAndOperator(df2)

          // Non-correlated exists subquery will be rewritten to scalar subquery
          val df3 = sql(
            "SELECT * FROM tbl WHERE EXISTS " +
              s"(SELECT $column2 FROM tbl WHERE _1 > 1)")
          checkSparkAnswerAndOperator(df3)

          // Null value
          column1 = s"CAST(NULL AS $subqueryType)"
          if (subqueryType == "BINARY") {
            column1 = "CAST(CAST(NULL AS STRING) AS BINARY)"
          }

          val df4 = sql(s"SELECT (SELECT $column1 FROM tbl LIMIT 1) AS a, _1, _2 FROM tbl")
          checkSparkAnswerAndOperator(df4)
        }
      }
    }
  }

  test("Comet native metrics: scan") {
    withSQLConf(
      CometConf.COMET_EXEC_ENABLED.key -> "true",
      CometConf.COMET_FULL_NATIVE_SCAN_ENABLED.key -> "false") {
      withTempDir { dir =>
        val path = new Path(dir.toURI.toString, "native-scan.parquet")
        makeParquetFileAllTypes(path, dictionaryEnabled = true, 10000)
        withParquetTable(path.toString, "tbl") {
          val df = sql("SELECT * FROM tbl WHERE _2 > _3")
          df.collect()

          val metrics = find(df.queryExecution.executedPlan)(s =>
            s.isInstanceOf[CometScanExec] || s.isInstanceOf[CometNativeScanExec])
            .map(_.metrics)
            .get

          assert(metrics.contains("scanTime"))
          assert(metrics.contains("cast_time"))
          assert(metrics("scanTime").value > 0)
          assert(metrics("cast_time").value > 0)
        }
      }
    }
  }

  test("Comet native metrics: project and filter") {
    withSQLConf(CometConf.COMET_EXEC_ENABLED.key -> "true") {
      withParquetTable((0 until 5).map(i => (i, i + 1)), "tbl") {
        val df = sql("SELECT _1 + 1, _2 + 2 FROM tbl WHERE _1 > 3")
        df.collect()

        var metrics = find(df.queryExecution.executedPlan) {
          case _: CometProjectExec => true
          case _ => false
        }.map(_.metrics).get

        assert(metrics.contains("output_rows"))
        assert(metrics("output_rows").value == 1L)

        metrics = find(df.queryExecution.executedPlan) {
          case _: CometFilterExec => true
          case _ => false
        }.map(_.metrics).get

        assert(metrics.contains("output_rows"))
        assert(metrics("output_rows").value == 1L)
      }
    }
  }

  test("Comet native metrics: SortMergeJoin") {
    withSQLConf(
      CometConf.COMET_EXEC_ENABLED.key -> "true",
      "spark.sql.adaptive.autoBroadcastJoinThreshold" -> "-1",
      "spark.sql.autoBroadcastJoinThreshold" -> "-1",
      "spark.sql.join.preferSortMergeJoin" -> "true") {
      withParquetTable((0 until 5).map(i => (i, i + 1)), "tbl1") {
        withParquetTable((0 until 5).map(i => (i, i + 1)), "tbl2") {
          val df = sql("SELECT * FROM tbl1 INNER JOIN tbl2 ON tbl1._1 = tbl2._1")
          df.collect()

          val metrics = find(df.queryExecution.executedPlan) {
            case _: CometSortMergeJoinExec => true
            case _ => false
          }.map(_.metrics).get

          assert(metrics.contains("input_batches"))
          assert(metrics("input_batches").value == 2L)
          assert(metrics.contains("input_rows"))
          assert(metrics("input_rows").value == 10L)
          assert(metrics.contains("output_batches"))
          assert(metrics("output_batches").value == 1L)
          assert(metrics.contains("output_rows"))
          assert(metrics("output_rows").value == 5L)
          assert(metrics.contains("peak_mem_used"))
          assert(metrics("peak_mem_used").value > 1L)
          assert(metrics.contains("join_time"))
          assert(metrics("join_time").value > 1L)
          assert(metrics.contains("spill_count"))
          assert(metrics("spill_count").value == 0)
        }
      }
    }
  }

  test("Comet native metrics: HashJoin") {
    withParquetTable((0 until 5).map(i => (i, i + 1)), "t1") {
      withParquetTable((0 until 5).map(i => (i, i + 1)), "t2") {
        val df = sql("SELECT /*+ SHUFFLE_HASH(t1) */ * FROM t1 INNER JOIN t2 ON t1._1 = t2._1")
        df.collect()

        val metrics = find(df.queryExecution.executedPlan) {
          case _: CometHashJoinExec => true
          case _ => false
        }.map(_.metrics).get

        assert(metrics.contains("build_time"))
        assert(metrics("build_time").value > 1L)
        assert(metrics.contains("build_input_batches"))
        assert(metrics("build_input_batches").value == 5L)
        assert(metrics.contains("build_mem_used"))
        assert(metrics("build_mem_used").value > 1L)
        assert(metrics.contains("build_input_rows"))
        assert(metrics("build_input_rows").value == 5L)
        assert(metrics.contains("input_batches"))
        assert(metrics("input_batches").value == 5L)
        assert(metrics.contains("input_rows"))
        assert(metrics("input_rows").value == 5L)
        assert(metrics.contains("output_batches"))
        assert(metrics("output_batches").value == 5L)
        assert(metrics.contains("output_rows"))
        assert(metrics("output_rows").value == 5L)
        assert(metrics.contains("join_time"))
        assert(metrics("join_time").value > 1L)
      }
    }
  }

  test("Comet native metrics: BroadcastHashJoin") {
    assume(isSpark34Plus, "ChunkedByteBuffer is not serializable before Spark 3.4+")
    withParquetTable((0 until 5).map(i => (i, i + 1)), "t1") {
      withParquetTable((0 until 5).map(i => (i, i + 1)), "t2") {
        val df = sql("SELECT /*+ BROADCAST(t1) */ * FROM t1 INNER JOIN t2 ON t1._1 = t2._1")
        df.collect()

        val metrics = find(df.queryExecution.executedPlan) {
          case _: CometBroadcastHashJoinExec => true
          case _ => false
        }.map(_.metrics).get

        assert(metrics.contains("build_time"))
        assert(metrics("build_time").value > 1L)
        assert(metrics.contains("build_input_batches"))
        assert(metrics("build_input_batches").value == 25L)
        assert(metrics.contains("build_mem_used"))
        assert(metrics("build_mem_used").value > 1L)
        assert(metrics.contains("build_input_rows"))
        assert(metrics("build_input_rows").value == 25L)
        assert(metrics.contains("input_batches"))
        assert(metrics("input_batches").value == 5L)
        assert(metrics.contains("input_rows"))
        assert(metrics("input_rows").value == 5L)
        assert(metrics.contains("output_batches"))
        assert(metrics("output_batches").value == 5L)
        assert(metrics.contains("output_rows"))
        assert(metrics("output_rows").value == 5L)
        assert(metrics.contains("join_time"))
        assert(metrics("join_time").value > 1L)
      }
    }
  }

  test(
    "fix: ReusedExchangeExec + CometShuffleExchangeExec under QueryStageExec " +
      "should be CometRoot") {
    val tableName = "table1"
    val dim = "dim"

    withSQLConf(
      SQLConf.EXCHANGE_REUSE_ENABLED.key -> "true",
      SQLConf.AUTO_BROADCASTJOIN_THRESHOLD.key -> "-1",
      SQLConf.ADAPTIVE_AUTO_BROADCASTJOIN_THRESHOLD.key -> "-1",
      CometConf.COMET_EXEC_SHUFFLE_ENABLED.key -> "true",
      CometConf.COMET_SHUFFLE_MODE.key -> "jvm") {
      withTable(tableName, dim) {

        sql(
          s"CREATE TABLE $tableName (id BIGINT, price FLOAT, date DATE, ts TIMESTAMP) USING parquet " +
            "PARTITIONED BY (id)")
        sql(s"CREATE TABLE $dim (id BIGINT, date DATE) USING parquet")

        spark
          .range(1, 100)
          .withColumn("date", date_add(expr("DATE '1970-01-01'"), expr("CAST(id % 4 AS INT)")))
          .withColumn("ts", expr("TO_TIMESTAMP(date)"))
          .withColumn("price", expr("CAST(id AS FLOAT)"))
          .select("id", "price", "date", "ts")
          .coalesce(1)
          .write
          .mode(SaveMode.Append)
          .partitionBy("id")
          .saveAsTable(tableName)

        spark
          .range(1, 10)
          .withColumn("date", expr("DATE '1970-01-02'"))
          .select("id", "date")
          .coalesce(1)
          .write
          .mode(SaveMode.Append)
          .saveAsTable(dim)

        val query =
          s"""
             |SELECT $tableName.id, sum(price) as sum_price
             |FROM $tableName, $dim
             |WHERE $tableName.id = $dim.id AND $tableName.date = $dim.date
             |GROUP BY $tableName.id HAVING sum(price) > (
             |  SELECT sum(price) * 0.0001 FROM $tableName, $dim WHERE $tableName.id = $dim.id AND $tableName.date = $dim.date
             |  )
             |ORDER BY sum_price
             |""".stripMargin

        val df = sql(query)
        checkSparkAnswer(df)
        val exchanges = stripAQEPlan(df.queryExecution.executedPlan).collect {
          case s: CometShuffleExchangeExec if s.shuffleType == CometColumnarShuffle =>
            s
        }
        assert(exchanges.length == 4)
      }
    }
  }

  test("expand operator") {
    val data1 = (0 until 1000)
      .map(_ % 5) // reduce value space to trigger dictionary encoding
      .map(i => (i, i + 100, i + 10))
    val data2 = (0 until 5).map(i => (i, i + 1, i * 1000))

    Seq(data1, data2).foreach { tableData =>
      withParquetTable(tableData, "tbl") {
        val df = sql("SELECT _1, _2, SUM(_3) FROM tbl GROUP BY _1, _2 GROUPING SETS ((_1), (_2))")
        checkSparkAnswerAndOperator(df)
      }
    }
  }

  test("multiple distinct multiple columns sets") {
    withTable("agg2") {
      val data2 = Seq[(Integer, Integer, Integer)](
        (1, 10, -10),
        (null, -60, 60),
        (1, 30, -30),
        (1, 30, 30),
        (2, 1, 1),
        (null, -10, 10),
        (2, -1, null),
        (2, 1, 1),
        (2, null, 1),
        (null, 100, -10),
        (3, null, 3),
        (null, null, null),
        (3, null, null)).toDF("key", "value1", "value2")
      data2.write.saveAsTable("agg2")

      val df = spark.sql("""
          |SELECT
          |  key,
          |  count(distinct value1),
          |  sum(distinct value1),
          |  count(distinct value2),
          |  sum(distinct value2),
          |  count(distinct value1, value2),
          |  count(value1),
          |  sum(value1),
          |  count(value2),
          |  sum(value2),
          |  count(*),
          |  count(1)
          |FROM agg2
          |GROUP BY key
              """.stripMargin)

      // The above query uses COUNT(DISTINCT) which Comet doesn't support yet, so the plan will
      // have a mix of `HashAggregate` and `CometHashAggregate`. In the following we check all
      // operators starting from `CometHashAggregate` are native.
      checkSparkAnswer(df)
      val subPlan = stripAQEPlan(df.queryExecution.executedPlan).collectFirst {
        case s: CometHashAggregateExec => s
      }
      assert(subPlan.isDefined)
      checkCometOperators(subPlan.get)
    }
  }

  test("explain native plan") {
    // there are no assertions in this test to prove that the explain feature
    // wrote the expected output to stdout, but we at least test that enabling
    // the config does not cause any exceptions.
    withSQLConf(
      CometConf.COMET_EXPLAIN_NATIVE_ENABLED.key -> "true",
      SQLConf.AUTO_BROADCASTJOIN_THRESHOLD.key -> "-1") {
      withParquetTable((0 until 5).map(i => (i, i + 1)), "tbl") {
        val df = sql("select * FROM tbl a join tbl b on a._1 = b._2").select("a._1")
        checkSparkAnswerAndOperator(df)
      }
    }
  }

  test("transformed cometPlan") {
    withParquetTable((0 until 5).map(i => (i, i + 1)), "tbl") {
      val df = sql("select * FROM tbl where _1 >= 2").select("_1")
      checkSparkAnswerAndOperator(df)
    }
  }

  test("project") {
    withParquetTable((0 until 5).map(i => (i, i + 1)), "tbl") {
      val df = sql("SELECT _1 + 1, _2 + 2, _1 - 1, _2 * 2, _2 / 2 FROM tbl")
      checkSparkAnswerAndOperator(df)
    }
  }

  test("project + filter on arrays") {
    withParquetTable((0 until 5).map(i => (i, i)), "tbl") {
      val df = sql("SELECT _1 FROM tbl WHERE _1 == _2")
      checkSparkAnswerAndOperator(df)
    }
  }

  test("project + filter") {
    withParquetTable((0 until 5).map(i => (i, i + 1)), "tbl") {
      val df = sql("SELECT _1 + 1, _2 + 2 FROM tbl WHERE _1 > 3")
      checkSparkAnswerAndOperator(df)
    }
  }

  test("empty projection") {
    withParquetDataFrame((0 until 5).map(i => (i, i + 1))) { df =>
      assert(df.where("_1 IS NOT NULL").count() == 5)
      checkSparkAnswerAndOperator(df)
      assert(df.select().limit(2).count() === 2)
    }
  }

  test("filter on string") {
    withParquetTable((0 until 5).map(i => (i, i.toString)), "tbl") {
      val df = sql("SELECT _1 + 1, _2 FROM tbl WHERE _2 = '3'")
      checkSparkAnswerAndOperator(df)
    }
  }

  test("filter on dictionary string") {
    val data = (0 until 1000)
      .map(_ % 5) // reduce value space to trigger dictionary encoding
      .map(i => (i.toString, (i + 100).toString))

    withParquetTable(data, "tbl") {
      val df = sql("SELECT _1, _2 FROM tbl WHERE _1 = '3'")
      checkSparkAnswerAndOperator(df)
    }
  }

  test("sort with dictionary") {
    withSQLConf(CometConf.COMET_BATCH_SIZE.key -> 8192.toString) {
      withTempDir { dir =>
        val path = new Path(dir.toURI.toString, "test")
        spark
          .createDataFrame((0 until 1000).map(i => (i % 5, (i % 7).toLong)))
          .write
          .option("compression", "none")
          .parquet(path.toString)

        spark
          .createDataFrame((0 until 1000).map(i => (i % 3 + 7, (i % 13 + 10).toLong)))
          .write
          .option("compression", "none")
          .mode(SaveMode.Append)
          .parquet(path.toString)

        val df = spark.read
          .format("parquet")
          .load(path.toString)
          .sortWithinPartitions($"_1".asc, $"_2".desc)

        checkSparkAnswerAndOperator(df)
      }
    }
  }

  test("final aggregation") {
    withSQLConf(CometConf.COMET_EXEC_SHUFFLE_ENABLED.key -> "true") {
      withParquetTable(
        (0 until 100)
          .map(_ => (Random.nextInt(), Random.nextInt() % 5)),
        "tbl") {
        val df = sql("SELECT _2, COUNT(*) FROM tbl GROUP BY _2")
        checkSparkAnswerAndOperator(df)
      }
    }
  }

  test("bloom_filter_agg") {
    val funcId_bloom_filter_agg = new FunctionIdentifier("bloom_filter_agg")
    spark.sessionState.functionRegistry.registerFunction(
      funcId_bloom_filter_agg,
      new ExpressionInfo(classOf[BloomFilterAggregate].getName, "bloom_filter_agg"),
      (children: Seq[Expression]) =>
        children.size match {
          case 1 => new BloomFilterAggregate(children.head)
          case 2 => new BloomFilterAggregate(children.head, children(1))
          case 3 => new BloomFilterAggregate(children.head, children(1), children(2))
        })

    withParquetTable(
      (0 until 100)
        .map(_ => (Random.nextInt(), Random.nextInt() % 5)),
      "tbl") {

      (if (isSpark35Plus) Seq("tinyint", "short", "int", "long", "string") else Seq("long"))
        .foreach { input_type =>
          val df = sql(f"SELECT bloom_filter_agg(cast(_2 as $input_type)) FROM tbl")
          checkSparkAnswerAndOperator(df)
        }
    }

    spark.sessionState.functionRegistry.dropFunction(funcId_bloom_filter_agg)
  }

  test("sort (non-global)") {
    withParquetTable((0 until 5).map(i => (i, i + 1)), "tbl") {
      val df = sql("SELECT * FROM tbl").sortWithinPartitions($"_1".desc)
      checkSparkAnswerAndOperator(df)
    }
  }

  test("global sort (columnar shuffle only)") {
    withSQLConf(
      SQLConf.ADAPTIVE_EXECUTION_ENABLED.key -> "false",
      CometConf.COMET_EXEC_SHUFFLE_ENABLED.key -> "true",
      CometConf.COMET_SHUFFLE_MODE.key -> "jvm") {
      withParquetTable((0 until 5).map(i => (i, i + 1)), "tbl") {
        val df = sql("SELECT * FROM tbl").sort($"_1".desc)
        checkSparkAnswerAndOperator(df)
      }
    }
  }

  test("spill sort with (multiple) dictionaries") {
    withSQLConf(CometConf.COMET_MEMORY_OVERHEAD.key -> "15MB") {
      withTempDir { dir =>
        val path = new Path(dir.toURI.toString, "part-r-0.parquet")
        makeRawTimeParquetFileColumns(path, dictionaryEnabled = true, n = 1000, rowGroupSize = 10)
        readParquetFile(path.toString) { df =>
          Seq(
            $"_0".desc_nulls_first,
            $"_0".desc_nulls_last,
            $"_0".asc_nulls_first,
            $"_0".asc_nulls_last).foreach { colOrder =>
            val query = df.sortWithinPartitions(colOrder)
            checkSparkAnswerAndOperator(query)
          }
        }
      }
    }
  }

  test("spill sort with (multiple) dictionaries on mixed columns") {
    withSQLConf(CometConf.COMET_MEMORY_OVERHEAD.key -> "15MB") {
      withTempDir { dir =>
        val path = new Path(dir.toURI.toString, "part-r-0.parquet")
        makeRawTimeParquetFile(path, dictionaryEnabled = true, n = 1000, rowGroupSize = 10)
        readParquetFile(path.toString) { df =>
          Seq(
            $"_6".desc_nulls_first,
            $"_6".desc_nulls_last,
            $"_6".asc_nulls_first,
            $"_6".asc_nulls_last).foreach { colOrder =>
            // TODO: We should be able to sort on dictionary timestamp column
            val query = df.sortWithinPartitions(colOrder)
            checkSparkAnswerAndOperator(query)
          }
        }
      }
    }
  }

  test("limit") {
    Seq("native", "jvm").foreach { columnarShuffleMode =>
      withSQLConf(
        CometConf.COMET_EXEC_SHUFFLE_ENABLED.key -> "true",
        CometConf.COMET_SHUFFLE_MODE.key -> columnarShuffleMode) {
        withParquetTable((0 until 5).map(i => (i, i + 1)), "tbl_a") {
          val df = sql("SELECT * FROM tbl_a")
            .repartition(10, $"_1")
            .limit(2)
            .sort($"_2".desc)
          checkSparkAnswerAndOperator(df)
        }
      }
    }
  }

  test("limit (cartesian product)") {
    withSQLConf(SQLConf.AUTO_BROADCASTJOIN_THRESHOLD.key -> "-1") {
      withParquetTable((0 until 5).map(i => (i, i + 1)), "tbl_a") {
        withParquetTable((0 until 5).map(i => (i, i + 1)), "tbl_b") {
          val df = sql("SELECT tbl_a._1, tbl_b._2 FROM tbl_a JOIN tbl_b LIMIT 2")
          checkSparkAnswerAndOperator(
            df,
            classOf[CollectLimitExec],
            classOf[CartesianProductExec])
        }
      }
    }
  }

  test("limit with more than one batch") {
    withSQLConf(CometConf.COMET_BATCH_SIZE.key -> "1") {
      withParquetTable((0 until 50).map(i => (i, i + 1)), "tbl_a") {
        withParquetTable((0 until 50).map(i => (i, i + 1)), "tbl_b") {
          val df = sql("SELECT tbl_a._1, tbl_b._2 FROM tbl_a JOIN tbl_b LIMIT 2")
          checkSparkAnswerAndOperator(
            df,
            classOf[CollectLimitExec],
            classOf[BroadcastNestedLoopJoinExec],
            classOf[BroadcastExchangeExec])
        }
      }
    }
  }

  test("limit less than rows") {
    withParquetTable((0 until 5).map(i => (i, i + 1)), "tbl_a") {
      withParquetTable((0 until 5).map(i => (i, i + 1)), "tbl_b") {
        val df = sql(
          "SELECT tbl_a._1, tbl_b._2 FROM tbl_a JOIN tbl_b " +
            "WHERE tbl_a._1 > tbl_a._2 LIMIT 2")
        checkSparkAnswerAndOperator(
          df,
          classOf[CollectLimitExec],
          classOf[BroadcastNestedLoopJoinExec],
          classOf[BroadcastExchangeExec])
      }
    }
  }

  test("empty-column input (read schema is empty)") {
    withTable("t1") {
      Seq((1, true), (2, false))
        .toDF("l", "b")
        .repartition(2)
        .write
        .saveAsTable("t1")
      val query = spark.table("t1").selectExpr("IF(l > 1 AND null, 5, 1) AS out")
      checkSparkAnswerAndOperator(query)
    }
  }

  test("empty-column aggregation") {
    withTable("t1") {
      Seq((1, true), (2, false))
        .toDF("l", "b")
        .repartition(2)
        .write
        .saveAsTable("t1")
      val query = sql("SELECT count(1) FROM t1")
      checkSparkAnswerAndOperator(query)
    }
  }

  test("null handling") {
    Seq("true", "false").foreach { pushDown =>
      val table = "t1"
      withSQLConf(SQLConf.PARQUET_FILTER_PUSHDOWN_ENABLED.key -> pushDown) {
        withTable(table) {
          sql(s"create table $table(a int, b int, c int) using parquet")
          sql(s"insert into $table values(1,0,0)")
          sql(s"insert into $table values(2,0,1)")
          sql(s"insert into $table values(3,1,0)")
          sql(s"insert into $table values(4,1,1)")
          sql(s"insert into $table values(5,null,0)")
          sql(s"insert into $table values(6,null,1)")
          sql(s"insert into $table values(7,null,null)")

          val query = sql(s"select a+120 from $table where b<10 OR c=1")
          checkSparkAnswerAndOperator(query)
        }
      }
    }
  }

  test("float4.sql") {
    val table = "t1"
    withTable(table) {
      sql(s"CREATE TABLE $table (f1  float) USING parquet")
      sql(s"INSERT INTO $table VALUES (float('    0.0'))")
      sql(s"INSERT INTO $table VALUES (float('1004.30   '))")
      sql(s"INSERT INTO $table VALUES (float('     -34.84    '))")
      sql(s"INSERT INTO $table VALUES (float('1.2345678901234e+20'))")
      sql(s"INSERT INTO $table VALUES (float('1.2345678901234e-20'))")

      val query = sql(s"SELECT '' AS four, f.* FROM $table f WHERE '1004.3' > f.f1")
      checkSparkAnswerAndOperator(query)
    }
  }

  test("NaN in predicate expression") {
    val t = "test_table"

    withTable(t) {
      Seq[(Integer, java.lang.Short, java.lang.Float)](
        (1, 100.toShort, 3.14.toFloat),
        (2, Short.MaxValue, Float.NaN),
        (3, Short.MinValue, Float.PositiveInfinity),
        (4, 0.toShort, Float.MaxValue),
        (5, null, null))
        .toDF("c1", "c2", "c3")
        .write
        .saveAsTable(t)

      val df = spark.table(t)

      var query = df.where("c3 > double('nan')").select("c1")
      checkSparkAnswer(query)
      // Empty result will be optimized to a local relation. No CometExec involved.
      // checkCometExec(query, 0, cometExecs => {})

      query = df.where("c3 >= double('nan')").select("c1")
      checkSparkAnswerAndOperator(query)
      // checkCometExec(query, 1, cometExecs => {})

      query = df.where("c3 == double('nan')").select("c1")
      checkSparkAnswerAndOperator(query)

      query = df.where("c3 <=> double('nan')").select("c1")
      checkSparkAnswerAndOperator(query)

      query = df.where("c3 != double('nan')").select("c1")
      checkSparkAnswerAndOperator(query)

      query = df.where("c3 <= double('nan')").select("c1")
      checkSparkAnswerAndOperator(query)

      query = df.where("c3 < double('nan')").select("c1")
      checkSparkAnswerAndOperator(query)
    }
  }

  test("table statistics") {
    withTempDatabase { database =>
      spark.catalog.setCurrentDatabase(database)
      withTempDir { dir =>
        withTable("t1", "t2") {
          spark.range(10).write.saveAsTable("t1")
          sql(
            s"CREATE EXTERNAL TABLE t2 USING parquet LOCATION '${dir.toURI}' " +
              "AS SELECT * FROM range(20)")

          sql(s"ANALYZE TABLES IN $database COMPUTE STATISTICS NOSCAN")
          checkTableStats("t1", hasSizeInBytes = true, expectedRowCounts = None)
          checkTableStats("t2", hasSizeInBytes = true, expectedRowCounts = None)

          sql("ANALYZE TABLES COMPUTE STATISTICS")
          checkTableStats("t1", hasSizeInBytes = true, expectedRowCounts = Some(10))
          checkTableStats("t2", hasSizeInBytes = true, expectedRowCounts = Some(20))
        }
      }
    }
  }

  test("like (LikeSimplification disabled)") {
    val table = "names"
    withSQLConf(
      SQLConf.OPTIMIZER_EXCLUDED_RULES.key -> "org.apache.spark.sql.catalyst.optimizer.LikeSimplification") {
      withTable(table) {
        sql(s"create table $table(id int, name varchar(20)) using parquet")
        sql(s"insert into $table values(1,'James Smith')")
        sql(s"insert into $table values(2,'Michael Rose')")
        sql(s"insert into $table values(3,'Robert Williams')")
        sql(s"insert into $table values(4,'Rames Rose')")
        sql(s"insert into $table values(5,'Rames rose')")

        // Filter column having values 'Rames _ose', where any character matches for '_'
        val query = sql(s"select id from $table where name like 'Rames _ose'")
        checkSparkAnswerAndOperator(query)

        // Filter rows that contains 'rose' in 'name' column
        val queryContains = sql(s"select id from $table where name like '%rose%'")
        checkSparkAnswerAndOperator(queryContains)

        // Filter rows that starts with 'R' following by any characters
        val queryStartsWith = sql(s"select id from $table where name like 'R%'")
        checkSparkAnswerAndOperator(queryStartsWith)

        // Filter rows that ends with 's' following by any characters
        val queryEndsWith = sql(s"select id from $table where name like '%s'")
        checkSparkAnswerAndOperator(queryEndsWith)
      }
    }
  }

  test("sum overflow (ANSI disable)") {
    Seq("true", "false").foreach { dictionary =>
      withSQLConf(
        SQLConf.ANSI_ENABLED.key -> "false",
        "parquet.enable.dictionary" -> dictionary) {
        withParquetTable(Seq((Long.MaxValue, 1), (Long.MaxValue, 2)), "tbl") {
          val df = sql("SELECT sum(_1) FROM tbl")
          checkSparkAnswerAndOperator(df)
        }
      }
    }
  }

  test("partition col") {
    withSQLConf(SESSION_LOCAL_TIMEZONE.key -> "Asia/Kathmandu") {
      withTable("t1") {
        sql("""
            | CREATE TABLE t1(name STRING, part1 TIMESTAMP)
            | USING PARQUET PARTITIONED BY (part1)
       """.stripMargin)

        sql("""
            | INSERT OVERWRITE t1 PARTITION(
            | part1 = timestamp'2019-01-01 11:11:11'
            | ) VALUES('a')
      """.stripMargin)
        checkSparkAnswerAndOperator(sql("""
            | SELECT
            |   name,
            |   CAST(part1 AS STRING)
            | FROM t1
      """.stripMargin))
      }
    }
  }

  test("SPARK-33474: Support typed literals as partition spec values") {
    withSQLConf(
      SESSION_LOCAL_TIMEZONE.key -> "Asia/Kathmandu",
      CometConf.COMET_CAST_ALLOW_INCOMPATIBLE.key -> "true") {
      withTable("t1") {
        val binaryStr = "Spark SQL"
        val binaryHexStr = Hex.hex(UTF8String.fromString(binaryStr).getBytes).toString
        sql("""
            | CREATE TABLE t1(name STRING, part1 DATE, part2 TIMESTAMP, part3 BINARY,
            |  part4 STRING, part5 STRING, part6 STRING, part7 STRING)
            | USING PARQUET PARTITIONED BY (part1, part2, part3, part4, part5, part6, part7)
         """.stripMargin)

        sql(s"""
             | INSERT OVERWRITE t1 PARTITION(
             | part1 = date'2019-01-01',
             | part2 = timestamp'2019-01-01 11:11:11',
             | part3 = X'$binaryHexStr',
             | part4 = 'p1',
             | part5 = date'2019-01-01',
             | part6 = timestamp'2019-01-01 11:11:11',
             | part7 = X'$binaryHexStr'
             | ) VALUES('a')
        """.stripMargin)
        checkSparkAnswerAndOperator(sql("""
              | SELECT
              |   name,
              |   CAST(part1 AS STRING),
              |   CAST(part2 as STRING),
              |   CAST(part3 as STRING),
              |   part4,
              |   part5,
              |   part6,
              |   part7
              | FROM t1
        """.stripMargin))

        val e = intercept[AnalysisException] {
          sql("CREATE TABLE t2(name STRING, part INTERVAL) USING PARQUET PARTITIONED BY (part)")
        }.getMessage
        if (isSpark40Plus) {
          assert(e.contains(" Cannot use \"INTERVAL\""))
        } else {
          assert(e.contains("Cannot use interval"))
        }
      }
    }
  }

  def getCatalogTable(tableName: String): CatalogTable = {
    spark.sessionState.catalog.getTableMetadata(TableIdentifier(tableName))
  }

  def checkTableStats(
      tableName: String,
      hasSizeInBytes: Boolean,
      expectedRowCounts: Option[Int]): Option[CatalogStatistics] = {
    val stats = getCatalogTable(tableName).stats
    if (hasSizeInBytes || expectedRowCounts.nonEmpty) {
      assert(stats.isDefined)
      assert(stats.get.sizeInBytes >= 0)
      assert(stats.get.rowCount === expectedRowCounts)
    } else {
      assert(stats.isEmpty)
    }

    stats
  }

  def joinCondition(joinCols: Seq[String])(left: DataFrame, right: DataFrame): Column = {
    joinCols.map(col => left(col) === right(col)).reduce(_ && _)
  }

  def testBucketing(
      bucketedTableTestSpecLeft: BucketedTableTestSpec,
      bucketedTableTestSpecRight: BucketedTableTestSpec,
      joinType: String = "inner",
      joinCondition: (DataFrame, DataFrame) => Column): Unit = {
    val df1 =
      (0 until 50).map(i => (i % 5, i % 13, i.toString)).toDF("i", "j", "k").as("df1")
    val df2 =
      (0 until 50).map(i => (i % 7, i % 11, i.toString)).toDF("i", "j", "k").as("df2")

    val BucketedTableTestSpec(
      bucketSpecLeft,
      numPartitionsLeft,
      shuffleLeft,
      sortLeft,
      numOutputPartitionsLeft) = bucketedTableTestSpecLeft

    val BucketedTableTestSpec(
      bucketSpecRight,
      numPartitionsRight,
      shuffleRight,
      sortRight,
      numOutputPartitionsRight) = bucketedTableTestSpecRight

    withTable("bucketed_table1", "bucketed_table2") {
      withBucket(df1.repartition(numPartitionsLeft).write.format("parquet"), bucketSpecLeft)
        .saveAsTable("bucketed_table1")
      withBucket(df2.repartition(numPartitionsRight).write.format("parquet"), bucketSpecRight)
        .saveAsTable("bucketed_table2")

      withSQLConf(
        CometConf.COMET_EXEC_SORT_MERGE_JOIN_ENABLED.key -> "false",
        SQLConf.AUTO_BROADCASTJOIN_THRESHOLD.key -> "0",
        SQLConf.WHOLESTAGE_CODEGEN_ENABLED.key -> "false") {
        val t1 = spark.table("bucketed_table1")
        val t2 = spark.table("bucketed_table2")
        val joined = t1.join(t2, joinCondition(t1, t2), joinType)

        val df = joined.sort("bucketed_table1.k", "bucketed_table2.k")
        checkSparkAnswer(df)

        // The sub-plan contains should contain all native operators except a SMJ
        val subPlan = stripAQEPlan(df.queryExecution.executedPlan).collectFirst {
          case s: SortMergeJoinExec => s
        }
        assert(subPlan.isDefined)
        checkCometOperators(subPlan.get, classOf[SortMergeJoinExec])
      }
    }
  }

  test("bucketed table") {
    val bucketSpec = Some(BucketSpec(8, Seq("i", "j"), Nil))
    val bucketedTableTestSpecLeft = BucketedTableTestSpec(bucketSpec, expectedShuffle = false)
    val bucketedTableTestSpecRight = BucketedTableTestSpec(bucketSpec, expectedShuffle = false)

    testBucketing(
      bucketedTableTestSpecLeft = bucketedTableTestSpecLeft,
      bucketedTableTestSpecRight = bucketedTableTestSpecRight,
      joinCondition = joinCondition(Seq("i", "j")))
  }

  def withBucket(
      writer: DataFrameWriter[Row],
      bucketSpec: Option[BucketSpec]): DataFrameWriter[Row] = {
    bucketSpec
      .map { spec =>
        writer.bucketBy(
          spec.numBuckets,
          spec.bucketColumnNames.head,
          spec.bucketColumnNames.tail: _*)

        if (spec.sortColumnNames.nonEmpty) {
          writer.sortBy(spec.sortColumnNames.head, spec.sortColumnNames.tail: _*)
        } else {
          writer
        }
      }
      .getOrElse(writer)
  }

  test("union") {
    withParquetTable((0 until 5).map(i => (i, i + 1)), "tbl") {
      val df1 = sql("select * FROM tbl where _1 >= 2").select("_1")
      val df2 = sql("select * FROM tbl where _1 >= 2").select("_2")
      val df3 = sql("select * FROM tbl where _1 >= 3").select("_2")

      val unionDf1 = df1.union(df2)
      checkSparkAnswerAndOperator(unionDf1)

      // Test union with different number of rows from inputs
      val unionDf2 = df1.union(df3)
      checkSparkAnswerAndOperator(unionDf2)

      val unionDf3 = df1.union(df2).union(df3)
      checkSparkAnswerAndOperator(unionDf3)
    }
  }

  test("native execution after union") {
    withParquetTable((0 until 5).map(i => (i, i + 1)), "tbl") {
      val df1 = sql("select * FROM tbl where _1 >= 2").select("_1")
      val df2 = sql("select * FROM tbl where _1 >= 2").select("_2")
      val df3 = sql("select * FROM tbl where _1 >= 3").select("_2")

      val unionDf1 = df1.union(df2).select($"_1" + 1).sortWithinPartitions($"_1")
      checkSparkAnswerAndOperator(unionDf1)

      // Test union with different number of rows from inputs
      val unionDf2 = df1.union(df3).select($"_1" + 1).sortWithinPartitions($"_1")
      checkSparkAnswerAndOperator(unionDf2)

      val unionDf3 = df1.union(df2).union(df3).select($"_1" + 1).sortWithinPartitions($"_1")
      checkSparkAnswerAndOperator(unionDf3)
    }
  }

  test("native execution after coalesce") {
    withTable("t1") {
      (0 until 5)
        .map(i => (i, (i + 1).toLong))
        .toDF("l", "b")
        .write
        .saveAsTable("t1")

      val df = sql("SELECT * FROM t1")
        .sortWithinPartitions($"l".desc)
        .repartition(10, $"l")

      val rdd = df.rdd
      assert(rdd.partitions.length == 10)

      val coalesced = df.coalesce(2).select($"l" + 1).sortWithinPartitions($"l")
      checkSparkAnswerAndOperator(coalesced)
    }
  }

  test("disabled/unsupported exec with multiple children should not disappear") {
    withSQLConf(
      CometConf.COMET_EXEC_PROJECT_ENABLED.key -> "true",
      CometConf.COMET_EXEC_UNION_ENABLED.key -> "false") {
      withParquetDataFrame((0 until 5).map(Tuple1(_))) { df =>
        val projected = df.selectExpr("_1 as x")
        val unioned = projected.union(df)
        val p = unioned.queryExecution.executedPlan.find(_.isInstanceOf[UnionExec])
        assert(
          p.get
            .collectLeaves()
            .forall(o => o.isInstanceOf[CometScanExec] || o.isInstanceOf[CometNativeScanExec]))
      }
    }
  }

  test("coalesce") {
    withSQLConf(CometConf.COMET_EXEC_SHUFFLE_ENABLED.key -> "true") {
      withTable("t1") {
        (0 until 5)
          .map(i => (i, (i + 1).toLong))
          .toDF("l", "b")
          .write
          .saveAsTable("t1")

        val df = sql("SELECT * FROM t1")
          .sortWithinPartitions($"l".desc)
          .repartition(10, $"l")

        val rdd = df.rdd
        assert(rdd.getNumPartitions == 10)

        val coalesced = df.coalesce(2)
        checkSparkAnswerAndOperator(coalesced)

        val coalescedRdd = coalesced.rdd
        assert(coalescedRdd.getNumPartitions == 2)
      }
    }
  }

  test("TakeOrderedAndProjectExec") {
    Seq("true", "false").foreach(aqeEnabled =>
      withSQLConf(SQLConf.ADAPTIVE_EXECUTION_ENABLED.key -> aqeEnabled) {
        withTable("t1") {
          val numRows = 10
          spark
            .range(numRows)
            .selectExpr("if (id % 2 = 0, null, id) AS a", s"$numRows - id AS b")
            .repartition(3) // Force repartition to test data will come to single partition
            .write
            .saveAsTable("t1")

          val df1 = spark.sql("""
                                |SELECT a, b, ROW_NUMBER() OVER(ORDER BY a, b) AS rn
                                |FROM t1 LIMIT 3
                                |""".stripMargin)

          assert(df1.rdd.getNumPartitions == 1)
          checkSparkAnswerAndOperator(df1, classOf[WindowExec])

          val df2 = spark.sql("""
                                |SELECT b, RANK() OVER(ORDER BY a, b) AS rk, DENSE_RANK(b) OVER(ORDER BY a, b) AS s
                                |FROM t1 LIMIT 2
                                |""".stripMargin)
          assert(df2.rdd.getNumPartitions == 1)
          checkSparkAnswerAndOperator(df2, classOf[WindowExec], classOf[ProjectExec])

          // Other Comet native operator can take input from `CometTakeOrderedAndProjectExec`.
          val df3 = sql("SELECT * FROM t1 ORDER BY a, b LIMIT 3").groupBy($"a").sum("b")
          checkSparkAnswerAndOperator(df3)
        }
      })
  }

  test("TakeOrderedAndProjectExec without sorting") {
    Seq("true", "false").foreach(aqeEnabled =>
      withSQLConf(
        SQLConf.ADAPTIVE_EXECUTION_ENABLED.key -> aqeEnabled,
        SQLConf.OPTIMIZER_EXCLUDED_RULES.key ->
          "org.apache.spark.sql.catalyst.optimizer.EliminateSorts") {
        withTable("t1") {
          val numRows = 10
          spark
            .range(numRows)
            .selectExpr("if (id % 2 = 0, null, id) AS a", s"$numRows - id AS b")
            .repartition(3) // Force repartition to test data will come to single partition
            .write
            .saveAsTable("t1")

          val df = spark
            .table("t1")
            .select("a", "b")
            .sortWithinPartitions("b", "a")
            .orderBy("b")
            .select($"b" + 1, $"a")
            .limit(3)

          val takeOrdered = stripAQEPlan(df.queryExecution.executedPlan).collect {
            case b: CometTakeOrderedAndProjectExec => b
          }
          assert(takeOrdered.length == 1)
          assert(takeOrdered.head.orderingSatisfies)

          checkSparkAnswerAndOperator(df)
        }
      })
  }

  test("Fallback to Spark for TakeOrderedAndProjectExec with offset") {
    assume(isSpark34Plus)
    Seq("true", "false").foreach(aqeEnabled =>
      withSQLConf(SQLConf.ADAPTIVE_EXECUTION_ENABLED.key -> aqeEnabled) {
        withTable("t1") {
          val numRows = 10
          spark
            .range(numRows)
            .selectExpr("if (id % 2 = 0, null, id) AS a", s"$numRows - id AS b")
            .repartition(3) // Force repartition to test data will come to single partition
            .write
            .saveAsTable("t1")

          val df = sql("SELECT * FROM t1 ORDER BY a, b LIMIT 3 OFFSET 1").groupBy($"a").sum("b")
          checkSparkAnswer(df)
        }
      })
  }

  test("collect limit") {
    Seq("true", "false").foreach(aqe => {
      withSQLConf(SQLConf.ADAPTIVE_EXECUTION_ENABLED.key -> aqe) {
        withParquetTable((0 until 5).map(i => (i, i + 1)), "tbl") {
          val df = sql("SELECT _1 as id, _2 as value FROM tbl limit 2")
          assert(df.queryExecution.executedPlan.execute().getNumPartitions === 1)
          checkSparkAnswerAndOperator(df, Seq(classOf[CometCollectLimitExec]))
          assert(df.collect().length === 2)

          val qe = df.queryExecution
          // make sure the root node is CometCollectLimitExec
          assert(qe.executedPlan.isInstanceOf[CometCollectLimitExec])
          // executes CometCollectExec directly to check doExecuteColumnar implementation
          SQLExecution.withNewExecutionId(qe, Some("count")) {
            qe.executedPlan.resetMetrics()
            assert(qe.executedPlan.execute().count() === 2)
          }

          assert(df.isEmpty === false)

          // follow up native operation is possible
          val df3 = df.groupBy("id").sum("value")
          checkSparkAnswerAndOperator(df3)
        }
      }
    })
  }

  test("SparkToColumnar over RangeExec") {
    Seq("true", "false").foreach(aqe => {
      Seq(500, 900).foreach { batchSize =>
        withSQLConf(
          SQLConf.ADAPTIVE_EXECUTION_ENABLED.key -> aqe,
          SQLConf.ARROW_EXECUTION_MAX_RECORDS_PER_BATCH.key -> batchSize.toString) {
          val df = spark.range(1000).selectExpr("id", "id % 8 as k").groupBy("k").sum("id")
          checkSparkAnswerAndOperator(df)
          // empty record batch should also be handled
          val df2 = spark.range(0).selectExpr("id", "id % 8 as k").groupBy("k").sum("id")
          checkSparkAnswerAndOperator(
            df2,
            includeClasses = Seq(classOf[CometSparkToColumnarExec]))
        }
      }
    })
  }

  test("SparkToColumnar over RangeExec directly is eliminated for row output") {
    Seq("true", "false").foreach(aqe => {
      Seq(500, 900).foreach { batchSize =>
        withSQLConf(
          SQLConf.ADAPTIVE_EXECUTION_ENABLED.key -> aqe,
          SQLConf.ARROW_EXECUTION_MAX_RECORDS_PER_BATCH.key -> batchSize.toString) {
          val df = spark.range(1000)
          val qe = df.queryExecution
          qe.executedPlan.collectFirst({ case r: CometSparkToColumnarExec => r }) match {
            case Some(_) => fail("CometSparkToColumnarExec should be eliminated")
            case _ =>
          }
        }
      }
    })
  }

  test("SparkToColumnar over BatchScan (Spark Parquet reader)") {
    Seq("", "parquet").foreach { v1List =>
      Seq(true, false).foreach { parquetVectorized =>
        Seq(
          "cast(id as tinyint)",
          "cast(id as smallint)",
          "cast(id as integer)",
          "cast(id as bigint)",
          "cast(id as float)",
          "cast(id as double)",
          "cast(id as decimal)",
          "cast(id as timestamp)",
          "cast(id as string)",
          "cast(id as binary)",
          "struct(id)").foreach { valueType =>
          {
            withSQLConf(
              SQLConf.USE_V1_SOURCE_LIST.key -> v1List,
              CometConf.COMET_NATIVE_SCAN_ENABLED.key -> "false",
              CometConf.COMET_CONVERT_FROM_PARQUET_ENABLED.key -> "true",
              SQLConf.PARQUET_VECTORIZED_READER_ENABLED.key -> parquetVectorized.toString) {
              withTempPath { dir =>
                var df = spark
                  .range(10000)
                  .selectExpr("id as key", s"$valueType as value")
                  .toDF("key", "value")

                df.write.parquet(dir.toString)

                df = spark.read.parquet(dir.toString)
                checkSparkAnswerAndOperator(
                  df.select("*").groupBy("key", "value").count(),
                  includeClasses = Seq(classOf[CometSparkToColumnarExec]))

                // Verify that the BatchScanExec nodes supported columnar output when requested for Spark 3.4+.
                // Earlier versions support columnar output for fewer type.
                if (isSpark34Plus) {
                  val leaves = df.queryExecution.executedPlan.collectLeaves()
                  if (parquetVectorized && isSpark34Plus) {
                    assert(leaves.forall(_.supportsColumnar))
                  } else {
                    assert(!leaves.forall(_.supportsColumnar))
                  }
                }
              }
            }
          }
        }
      }
    }
  }

  test("SparkToColumnar over InMemoryTableScanExec") {
    Seq("true", "false").foreach(cacheVectorized => {
      withSQLConf(
        SQLConf.ADAPTIVE_EXECUTION_ENABLED.key -> "false",
        CometConf.COMET_SHUFFLE_MODE.key -> "jvm",
        SQLConf.CACHE_VECTORIZED_READER_ENABLED.key -> cacheVectorized) {
        spark
          .range(1000)
          .selectExpr("id as key", "id % 8 as value")
          .toDF("key", "value")
          .selectExpr("key", "value", "key+1")
          .createOrReplaceTempView("abc")
        spark.catalog.cacheTable("abc")
        val df = spark.sql("SELECT * FROM abc").groupBy("key").count()
        checkSparkAnswerAndOperator(df, includeClasses = Seq(classOf[CometSparkToColumnarExec]))
        df.collect() // Without this collect we don't get an aggregation of the metrics.

        val metrics = find(df.queryExecution.executedPlan) {
          case _: CometSparkToColumnarExec => true
          case _ => false
        }.map(_.metrics).get

        assert(metrics.contains("conversionTime"))
        assert(metrics("conversionTime").value > 0)

      }
    })
  }

  test("SparkToColumnar eliminate redundant in AQE") {
    withSQLConf(
      SQLConf.ADAPTIVE_EXECUTION_ENABLED.key -> "true",
      CometConf.COMET_SHUFFLE_MODE.key -> "jvm") {
      val df = spark
        .range(1000)
        .selectExpr("id as key", "id % 8 as value")
        .toDF("key", "value")
        .groupBy("key")
        .count()
      df.collect()

      val planAfter = df.queryExecution.executedPlan
      assert(planAfter.toString.startsWith("AdaptiveSparkPlan isFinalPlan=true"))
      val adaptivePlan = planAfter.asInstanceOf[AdaptiveSparkPlanExec].executedPlan
      val numOperators = adaptivePlan.collect { case c: CometSparkToColumnarExec =>
        c
      }
      assert(numOperators.length == 1)
    }
  }

  test("aggregate window function for all types") {
    val numValues = 2048

    Seq(1, 100, numValues).foreach { numGroups =>
      Seq(true, false).foreach { dictionaryEnabled =>
        withTempPath { dir =>
          val path = new Path(dir.toURI.toString, "test.parquet")
          makeParquetFile(path, numValues, numGroups, dictionaryEnabled)
          withParquetTable(path.toUri.toString, "tbl") {
            Seq(128, numValues + 100).foreach { batchSize =>
              withSQLConf(CometConf.COMET_BATCH_SIZE.key -> batchSize.toString) {
                (1 to 11).foreach { col =>
                  val aggregateFunctions =
                    List(s"COUNT(_$col)", s"MAX(_$col)", s"MIN(_$col)", s"SUM(_$col)")
                  aggregateFunctions.foreach { function =>
                    val df1 = sql(s"SELECT $function OVER() FROM tbl")
                    checkSparkAnswerWithTol(df1, 1e-6)

                    val df2 = sql(s"SELECT $function OVER(order by _2) FROM tbl")
                    checkSparkAnswerWithTol(df2, 1e-6)

                    val df3 = sql(s"SELECT $function OVER(order by _2 desc) FROM tbl")
                    checkSparkAnswerWithTol(df3, 1e-6)

                    val df4 = sql(s"SELECT $function OVER(partition by _2 order by _2) FROM tbl")
                    checkSparkAnswerWithTol(df4, 1e-6)
                  }
                }

                // SUM doesn't work for Date type. org.apache.spark.sql.AnalysisException will be thrown.
                val aggregateFunctionsWithoutSum = List("COUNT(_12)", "MAX(_12)", "MIN(_12)")
                aggregateFunctionsWithoutSum.foreach { function =>
                  val df1 = sql(s"SELECT $function OVER() FROM tbl")
                  checkSparkAnswerWithTol(df1, 1e-6)

                  val df2 = sql(s"SELECT $function OVER(order by _2) FROM tbl")
                  checkSparkAnswerWithTol(df2, 1e-6)

                  val df3 = sql(s"SELECT $function OVER(order by _2 desc) FROM tbl")
                  checkSparkAnswerWithTol(df3, 1e-6)

                  val df4 = sql(s"SELECT $function OVER(partition by _2 order by _2) FROM tbl")
                  checkSparkAnswerWithTol(df4, 1e-6)
                }
              }
            }
          }
        }
      }
    }
  }

  test("Windows support") {
    Seq("true", "false").foreach(aqeEnabled =>
      withSQLConf(
        CometConf.COMET_EXEC_SHUFFLE_ENABLED.key -> "true",
        SQLConf.ADAPTIVE_EXECUTION_ENABLED.key -> aqeEnabled) {
        withParquetTable((0 until 10).map(i => (i, 10 - i)), "t1") { // TODO: test nulls
          val aggregateFunctions =
            List(
              "COUNT(_1)",
              "COUNT(*)",
              "MAX(_1)",
              "MIN(_1)",
              "SUM(_1)"
            ) // TODO: Test all the aggregates

          aggregateFunctions.foreach { function =>
            val queries = Seq(
              s"SELECT $function OVER() FROM t1",
              s"SELECT $function OVER(order by _2) FROM t1",
              s"SELECT $function OVER(order by _2 desc) FROM t1",
              s"SELECT $function OVER(partition by _2 order by _2) FROM t1",
              s"SELECT $function OVER(rows between 1 preceding and 1 following) FROM t1",
              s"SELECT $function OVER(order by _2 rows between 1 preceding and current row) FROM t1",
              s"SELECT $function OVER(order by _2 rows between current row and 1 following) FROM t1")

            queries.foreach { query =>
              checkSparkAnswerAndOperator(query)
            }
          }
        }
      })
  }

  test("read CSV file") {
    Seq("", "csv").foreach { v1List =>
      withSQLConf(
        SQLConf.USE_V1_SOURCE_LIST.key -> v1List,
        CometConf.COMET_EXPLAIN_FALLBACK_ENABLED.key -> "true",
        CometConf.COMET_CONVERT_FROM_CSV_ENABLED.key -> "true") {
        spark.read
          .csv("src/test/resources/test-data/csv-test-1.csv")
          .createOrReplaceTempView("tbl")
        // use a projection with an expression otherwise we end up with
        // just the file scan
        checkSparkAnswerAndOperator("SELECT cast(_c0 as int), _c1, _c2 FROM tbl")
      }
    }
  }

  test("read JSON file") {
    Seq("", "json").foreach { v1List =>
      withSQLConf(
        SQLConf.USE_V1_SOURCE_LIST.key -> v1List,
        CometConf.COMET_EXPLAIN_FALLBACK_ENABLED.key -> "true",
        CometConf.COMET_CONVERT_FROM_JSON_ENABLED.key -> "true") {
        spark.read
          .json("src/test/resources/test-data/json-test-1.ndjson")
          .createOrReplaceTempView("tbl")
        checkSparkAnswerAndOperator("SELECT a, b.c, b.d FROM tbl")
      }
    }
  }

  test("Supported file formats for CometScanExec") {
    assert(CometScanExec.isFileFormatSupported(new ParquetFileFormat()))

    class CustomParquetFileFormat extends ParquetFileFormat {}

    assert(!CometScanExec.isFileFormatSupported(new CustomParquetFileFormat()))
  }
}

case class BucketedTableTestSpec(
    bucketSpec: Option[BucketSpec],
    numPartitions: Int = 10,
    expectedShuffle: Boolean = true,
    expectedSort: Boolean = true,
    expectedNumOutputPartitions: Option[Int] = None)

case class TestData(key: Int, value: String)<|MERGE_RESOLUTION|>--- conflicted
+++ resolved
@@ -130,11 +130,7 @@
           sql(
             "CREATE VIEW lv_noalias AS SELECT myTab.* FROM src " +
               "LATERAL VIEW explode(map('key1', 100, 'key2', 200)) myTab LIMIT 2")
-<<<<<<< HEAD
-          val df = sql("SELECT * FROM lv_noalias a JOIN lv_noalias b ON a.key=b.key")
-=======
           val df = sql("SELECT * FROM lv_noalias a JOIN lv_noalias b ON a.key=b.key");
->>>>>>> 46a28db5
           checkSparkAnswer(df)
         }
       }
