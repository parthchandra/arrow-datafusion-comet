/*
 * Licensed to the Apache Software Foundation (ASF) under one
 * or more contributor license agreements.  See the NOTICE file
 * distributed with this work for additional information
 * regarding copyright ownership.  The ASF licenses this file
 * to you under the Apache License, Version 2.0 (the
 * "License"); you may not use this file except in compliance
 * with the License.  You may obtain a copy of the License at
 *
 *   http://www.apache.org/licenses/LICENSE-2.0
 *
 * Unless required by applicable law or agreed to in writing,
 * software distributed under the License is distributed on an
 * "AS IS" BASIS, WITHOUT WARRANTIES OR CONDITIONS OF ANY
 * KIND, either express or implied.  See the License for the
 * specific language governing permissions and limitations
 * under the License.
 */

package org.apache.comet

import java.time.{Duration, Period}

import scala.reflect.ClassTag
import scala.reflect.runtime.universe.TypeTag
import scala.util.Random

import org.apache.hadoop.fs.Path
import org.apache.spark.sql.{CometTestBase, DataFrame, Row}
import org.apache.spark.sql.catalyst.optimizer.SimplifyExtractValueOps
import org.apache.spark.sql.comet.{CometColumnarToRowExec, CometProjectExec}
import org.apache.spark.sql.execution.{InputAdapter, ProjectExec, WholeStageCodegenExec}
import org.apache.spark.sql.execution.adaptive.AdaptiveSparkPlanHelper
import org.apache.spark.sql.functions._
import org.apache.spark.sql.internal.SQLConf
import org.apache.spark.sql.internal.SQLConf.SESSION_LOCAL_TIMEZONE
import org.apache.spark.sql.types.{Decimal, DecimalType}

import org.apache.comet.CometSparkSessionExtensions.{isSpark33Plus, isSpark34Plus, isSpark35Plus, isSpark40Plus}

class CometExpressionSuite extends CometTestBase with AdaptiveSparkPlanHelper {
  import testImplicits._

  test("compare true/false to negative zero") {
    Seq(false, true).foreach { dictionary =>
      withSQLConf("parquet.enable.dictionary" -> dictionary.toString) {
        val table = "test"
        withTable(table) {
          sql(s"create table $table(col1 boolean, col2 float) using parquet")
          sql(s"insert into $table values(true, -0.0)")
          sql(s"insert into $table values(false, -0.0)")

          checkSparkAnswerAndOperator(
            s"SELECT col1, negative(col2), cast(col1 as float), col1 = negative(col2) FROM $table")
        }
      }
    }
  }

  test("coalesce should return correct datatype") {
    Seq(true, false).foreach { dictionaryEnabled =>
      withTempDir { dir =>
        val path = new Path(dir.toURI.toString, "test.parquet")
        makeParquetFileAllTypes(path, dictionaryEnabled = dictionaryEnabled, 10000)
        withParquetTable(path.toString, "tbl") {
          checkSparkAnswerAndOperator(
            "SELECT coalesce(cast(_18 as date), cast(_19 as date), _20) FROM tbl")
        }
      }
    }
  }

  test("decimals divide by zero") {
    // TODO: enable Spark 3.3 tests after supporting decimal divide operation
    assume(isSpark34Plus)

    Seq(true, false).foreach { dictionary =>
      withSQLConf(
        SQLConf.PARQUET_WRITE_LEGACY_FORMAT.key -> "false",
        "parquet.enable.dictionary" -> dictionary.toString) {
        withTempPath { dir =>
          val data = makeDecimalRDD(10, DecimalType(18, 10), dictionary)
          data.write.parquet(dir.getCanonicalPath)
          readParquetFile(dir.getCanonicalPath) { df =>
            {
              val decimalLiteral = Decimal(0.00)
              val cometDf = df.select($"dec" / decimalLiteral, $"dec" % decimalLiteral)
              checkSparkAnswerAndOperator(cometDf)
            }
          }
        }
      }
    }
  }

  test("bitwise shift with different left/right types") {
    Seq(false, true).foreach { dictionary =>
      withSQLConf("parquet.enable.dictionary" -> dictionary.toString) {
        val table = "test"
        withTable(table) {
          sql(s"create table $table(col1 long, col2 int) using parquet")
          sql(s"insert into $table values(1111, 2)")
          sql(s"insert into $table values(1111, 2)")
          sql(s"insert into $table values(3333, 4)")
          sql(s"insert into $table values(5555, 6)")

          checkSparkAnswerAndOperator(
            s"SELECT shiftright(col1, 2), shiftright(col1, col2) FROM $table")
          checkSparkAnswerAndOperator(
            s"SELECT shiftleft(col1, 2), shiftleft(col1, col2) FROM $table")
        }
      }
    }
  }

  test("basic data type support") {
    Seq(true, false).foreach { dictionaryEnabled =>
      withTempDir { dir =>
        val path = new Path(dir.toURI.toString, "test.parquet")
        makeParquetFileAllTypes(path, dictionaryEnabled = dictionaryEnabled, 10000)
        withParquetTable(path.toString, "tbl") {
          checkSparkAnswerAndOperator("select * FROM tbl WHERE _2 > 100")
        }
      }
    }
  }

  test("null literals") {
    val batchSize = 1000
    Seq(true, false).foreach { dictionaryEnabled =>
      withTempDir { dir =>
        val path = new Path(dir.toURI.toString, "test.parquet")
        makeParquetFileAllTypes(path, dictionaryEnabled = dictionaryEnabled, batchSize)
        withParquetTable(path.toString, "tbl") {
          val sqlString =
            "SELECT _4 + null, _15 - null, _16 * null, cast(null as struct<_1:int>) FROM tbl"
          val df2 = sql(sqlString)
          val rows = df2.collect()
          assert(rows.length == batchSize)
          assert(rows.forall(_ == Row(null, null, null, null)))

          checkSparkAnswerAndOperator(sqlString)
        }
      }
    }
  }

  test("date and timestamp type literals") {
    Seq(true, false).foreach { dictionaryEnabled =>
      withTempDir { dir =>
        val path = new Path(dir.toURI.toString, "test.parquet")
        makeParquetFileAllTypes(path, dictionaryEnabled = dictionaryEnabled, 10000)
        withParquetTable(path.toString, "tbl") {
          checkSparkAnswerAndOperator(
            "SELECT _4 FROM tbl WHERE " +
              "_20 > CAST('2020-01-01' AS DATE) AND _18 < CAST('2020-01-01' AS TIMESTAMP)")
        }
      }
    }
  }

  test("date_add with int scalars") {
    Seq(true, false).foreach { dictionaryEnabled =>
      Seq("TINYINT", "SHORT", "INT").foreach { intType =>
        withTempDir { dir =>
          val path = new Path(dir.toURI.toString, "test.parquet")
          makeParquetFileAllTypes(path, dictionaryEnabled = dictionaryEnabled, 10000)
          withParquetTable(path.toString, "tbl") {
            checkSparkAnswerAndOperator(f"SELECT _20 + CAST(2 as $intType) from tbl")
          }
        }
      }
    }
  }

  test("date_add with scalar overflow") {
    Seq(true, false).foreach { dictionaryEnabled =>
      withTempDir { dir =>
        val path = new Path(dir.toURI.toString, "test.parquet")
        makeParquetFileAllTypes(path, dictionaryEnabled = dictionaryEnabled, 10000)
        withParquetTable(path.toString, "tbl") {
          val (sparkErr, cometErr) =
            checkSparkMaybeThrows(sql(s"SELECT _20 + ${Int.MaxValue} FROM tbl"))
          if (isSpark40Plus) {
            assert(sparkErr.get.getMessage.contains("EXPRESSION_DECODING_FAILED"))
          } else {
            assert(sparkErr.get.getMessage.contains("integer overflow"))
          }
          assert(cometErr.get.getMessage.contains("`NaiveDate + TimeDelta` overflowed"))
        }
      }
    }
  }

  test("date_add with int arrays") {
    Seq(true, false).foreach { dictionaryEnabled =>
      Seq("_2", "_3", "_4").foreach { intColumn => // tinyint, short, int columns
        withTempDir { dir =>
          val path = new Path(dir.toURI.toString, "test.parquet")
          makeParquetFileAllTypes(path, dictionaryEnabled = dictionaryEnabled, 10000)
          withParquetTable(path.toString, "tbl") {
            checkSparkAnswerAndOperator(f"SELECT _20 + $intColumn FROM tbl")
          }
        }
      }
    }
  }

  test("date_sub with int scalars") {
    Seq(true, false).foreach { dictionaryEnabled =>
      Seq("TINYINT", "SHORT", "INT").foreach { intType =>
        withTempDir { dir =>
          val path = new Path(dir.toURI.toString, "test.parquet")
          makeParquetFileAllTypes(path, dictionaryEnabled = dictionaryEnabled, 10000)
          withParquetTable(path.toString, "tbl") {
            checkSparkAnswerAndOperator(f"SELECT _20 - CAST(2 as $intType) from tbl")
          }
        }
      }
    }
  }

  test("date_sub with scalar overflow") {
    Seq(true, false).foreach { dictionaryEnabled =>
      withTempDir { dir =>
        val path = new Path(dir.toURI.toString, "test.parquet")
        makeParquetFileAllTypes(path, dictionaryEnabled = dictionaryEnabled, 10000)
        withParquetTable(path.toString, "tbl") {
          val (sparkErr, cometErr) =
            checkSparkMaybeThrows(sql(s"SELECT _20 - ${Int.MaxValue} FROM tbl"))
          if (isSpark40Plus) {
            assert(sparkErr.get.getMessage.contains("EXPRESSION_DECODING_FAILED"))
          } else {
            assert(sparkErr.get.getMessage.contains("integer overflow"))
          }
          assert(cometErr.get.getMessage.contains("`NaiveDate - TimeDelta` overflowed"))
        }
      }
    }
  }

  test("date_sub with int arrays") {
    Seq(true, false).foreach { dictionaryEnabled =>
      Seq("_2", "_3", "_4").foreach { intColumn => // tinyint, short, int columns
        withTempDir { dir =>
          val path = new Path(dir.toURI.toString, "test.parquet")
          makeParquetFileAllTypes(path, dictionaryEnabled = dictionaryEnabled, 10000)
          withParquetTable(path.toString, "tbl") {
            checkSparkAnswerAndOperator(f"SELECT _20 - $intColumn FROM tbl")
          }
        }
      }
    }
  }

  test("dictionary arithmetic") {
    // TODO: test ANSI mode
    withSQLConf(SQLConf.ANSI_ENABLED.key -> "false", "parquet.enable.dictionary" -> "true") {
      withParquetTable((0 until 10).map(i => (i % 5, i % 3)), "tbl") {
        checkSparkAnswerAndOperator("SELECT _1 + _2, _1 - _2, _1 * _2, _1 / _2, _1 % _2 FROM tbl")
      }
    }
  }

  test("dictionary arithmetic with scalar") {
    withSQLConf("parquet.enable.dictionary" -> "true") {
      withParquetTable((0 until 10).map(i => (i % 5, i % 3)), "tbl") {
        checkSparkAnswerAndOperator("SELECT _1 + 1, _1 - 1, _1 * 2, _1 / 2, _1 % 2 FROM tbl")
      }
    }
  }

  test("string type and substring") {
    withParquetTable((0 until 5).map(i => (i.toString, (i + 100).toString)), "tbl") {
      checkSparkAnswerAndOperator("SELECT _1, substring(_2, 2, 2) FROM tbl")
      checkSparkAnswerAndOperator("SELECT _1, substring(_2, 2, -2) FROM tbl")
      checkSparkAnswerAndOperator("SELECT _1, substring(_2, -2, 2) FROM tbl")
      checkSparkAnswerAndOperator("SELECT _1, substring(_2, -2, -2) FROM tbl")
      checkSparkAnswerAndOperator("SELECT _1, substring(_2, -2, 10) FROM tbl")
      checkSparkAnswerAndOperator("SELECT _1, substring(_2, 0, 0) FROM tbl")
      checkSparkAnswerAndOperator("SELECT _1, substring(_2, 1, 0) FROM tbl")
    }
  }

  test("substring with start < 1") {
    withTempPath { _ =>
      withTable("t") {
        sql("create table t (col string) using parquet")
        sql("insert into t values('123456')")
        checkSparkAnswerAndOperator(sql("select substring(col, 0) from t"))
        checkSparkAnswerAndOperator(sql("select substring(col, -1) from t"))
      }
    }
  }

  test("string with coalesce") {
    withParquetTable(
      (0 until 10).map(i => (i.toString, if (i > 5) None else Some((i + 100).toString))),
      "tbl") {
      checkSparkAnswerAndOperator(
        "SELECT coalesce(_1), coalesce(_1, 1), coalesce(null, _1), coalesce(null, 1), coalesce(_2, _1), coalesce(null) FROM tbl")
    }
  }

  test("substring with dictionary") {
    val data = (0 until 1000)
      .map(_ % 5) // reduce value space to trigger dictionary encoding
      .map(i => (i.toString, (i + 100).toString))
    withParquetTable(data, "tbl") {
      checkSparkAnswerAndOperator("SELECT _1, substring(_2, 2, 2) FROM tbl")
    }
  }

  test("string_space") {
    withParquetTable((0 until 5).map(i => (i, i + 1)), "tbl") {
      checkSparkAnswerAndOperator("SELECT space(_1), space(_2) FROM tbl")
    }
  }

  test("string_space with dictionary") {
    val data = (0 until 1000).map(i => Tuple1(i % 5))

    withSQLConf("parquet.enable.dictionary" -> "true") {
      withParquetTable(data, "tbl") {
        checkSparkAnswerAndOperator("SELECT space(_1) FROM tbl")
      }
    }
  }

  test("hour, minute, second") {
    Seq(true, false).foreach { dictionaryEnabled =>
      withTempDir { dir =>
        val path = new Path(dir.toURI.toString, "part-r-0.parquet")
        val expected = makeRawTimeParquetFile(path, dictionaryEnabled = dictionaryEnabled, 10000)
        readParquetFile(path.toString) { df =>
          val query = df.select(expr("hour(_1)"), expr("minute(_1)"), expr("second(_1)"))

          checkAnswer(
            query,
            expected.map {
              case None =>
                Row(null, null, null)
              case Some(i) =>
                val timestamp = new java.sql.Timestamp(i).toLocalDateTime
                val hour = timestamp.getHour
                val minute = timestamp.getMinute
                val second = timestamp.getSecond

                Row(hour, minute, second)
            })
        }
      }
    }
  }

  test("hour on int96 timestamp column") {
    import testImplicits._

    val N = 100
    val ts = "2020-01-01 01:02:03.123456"
    Seq(true, false).foreach { dictionaryEnabled =>
      Seq(false, true).foreach { conversionEnabled =>
        withSQLConf(
          SQLConf.PARQUET_OUTPUT_TIMESTAMP_TYPE.key -> "INT96",
          SQLConf.PARQUET_INT96_TIMESTAMP_CONVERSION.key -> conversionEnabled.toString) {
          withTempPath { path =>
            Seq
              .tabulate(N)(_ => ts)
              .toDF("ts1")
              .select($"ts1".cast("timestamp").as("ts"))
              .repartition(1)
              .write
              .option("parquet.enable.dictionary", dictionaryEnabled)
              .parquet(path.getCanonicalPath)

            checkAnswer(
              spark.read.parquet(path.getCanonicalPath).select(expr("hour(ts)")),
              Seq.tabulate(N)(_ => Row(1)))
          }
        }
      }
    }
  }

  test("cast timestamp and timestamp_ntz") {
    withSQLConf(
      SESSION_LOCAL_TIMEZONE.key -> "Asia/Kathmandu",
      CometConf.COMET_CAST_ALLOW_INCOMPATIBLE.key -> "true") {
      Seq(true, false).foreach { dictionaryEnabled =>
        withTempDir { dir =>
          val path = new Path(dir.toURI.toString, "timestamp_trunc.parquet")
          makeRawTimeParquetFile(path, dictionaryEnabled = dictionaryEnabled, 10000)
          withParquetTable(path.toString, "timetbl") {
            checkSparkAnswerAndOperator(
              "SELECT " +
                "cast(_2 as timestamp) tz_millis, " +
                "cast(_3 as timestamp) ntz_millis, " +
                "cast(_4 as timestamp) tz_micros, " +
                "cast(_5 as timestamp) ntz_micros " +
                " from timetbl")
          }
        }
      }
    }
  }

  test("cast timestamp and timestamp_ntz to string") {
    withSQLConf(
      SESSION_LOCAL_TIMEZONE.key -> "Asia/Kathmandu",
      CometConf.COMET_CAST_ALLOW_INCOMPATIBLE.key -> "true") {
      Seq(true, false).foreach { dictionaryEnabled =>
        withTempDir { dir =>
          val path = new Path(dir.toURI.toString, "timestamp_trunc.parquet")
          makeRawTimeParquetFile(path, dictionaryEnabled = dictionaryEnabled, 2001)
          withParquetTable(path.toString, "timetbl") {
            checkSparkAnswerAndOperator(
              "SELECT " +
                "cast(_2 as string) tz_millis, " +
                "cast(_3 as string) ntz_millis, " +
                "cast(_4 as string) tz_micros, " +
                "cast(_5 as string) ntz_micros " +
                " from timetbl")
          }
        }
      }
    }
  }

  test("cast timestamp and timestamp_ntz to long, date") {
    withSQLConf(
      SESSION_LOCAL_TIMEZONE.key -> "Asia/Kathmandu",
      CometConf.COMET_CAST_ALLOW_INCOMPATIBLE.key -> "true") {
      Seq(true, false).foreach { dictionaryEnabled =>
        withTempDir { dir =>
          val path = new Path(dir.toURI.toString, "timestamp_trunc.parquet")
          makeRawTimeParquetFile(path, dictionaryEnabled = dictionaryEnabled, 10000)
          withParquetTable(path.toString, "timetbl") {
            checkSparkAnswerAndOperator(
              "SELECT " +
                "cast(_2 as long) tz_millis, " +
                "cast(_4 as long) tz_micros, " +
                "cast(_2 as date) tz_millis_to_date, " +
                "cast(_3 as date) ntz_millis_to_date, " +
                "cast(_4 as date) tz_micros_to_date, " +
                "cast(_5 as date) ntz_micros_to_date " +
                " from timetbl")
          }
        }
      }
    }
  }

  test("trunc") {
    Seq(true, false).foreach { dictionaryEnabled =>
      withTempDir { dir =>
        val path = new Path(dir.toURI.toString, "date_trunc.parquet")
        makeParquetFileAllTypes(path, dictionaryEnabled = dictionaryEnabled, 10000)
        withParquetTable(path.toString, "tbl") {
          Seq("YEAR", "YYYY", "YY", "QUARTER", "MON", "MONTH", "MM", "WEEK").foreach { format =>
            checkSparkAnswerAndOperator(s"SELECT trunc(_20, '$format') from tbl")
          }
        }
      }
    }
  }

  test("trunc with format array") {
    val numRows = 1000
    Seq(true, false).foreach { dictionaryEnabled =>
      withTempDir { dir =>
        val path = new Path(dir.toURI.toString, "date_trunc_with_format.parquet")
        makeDateTimeWithFormatTable(path, dictionaryEnabled = dictionaryEnabled, numRows)
        withParquetTable(path.toString, "dateformattbl") {
          checkSparkAnswerAndOperator(
            "SELECT " +
              "dateformat, _7, " +
              "trunc(_7, dateformat) " +
              " from dateformattbl ")
        }
      }
    }
  }

  test("date_trunc") {
    Seq(true, false).foreach { dictionaryEnabled =>
      withTempDir { dir =>
        val path = new Path(dir.toURI.toString, "timestamp_trunc.parquet")
        makeRawTimeParquetFile(path, dictionaryEnabled = dictionaryEnabled, 10000)
        withParquetTable(path.toString, "timetbl") {
          Seq(
            "YEAR",
            "YYYY",
            "YY",
            "MON",
            "MONTH",
            "MM",
            "QUARTER",
            "WEEK",
            "DAY",
            "DD",
            "HOUR",
            "MINUTE",
            "SECOND",
            "MILLISECOND",
            "MICROSECOND").foreach { format =>
            checkSparkAnswerAndOperator(
              "SELECT " +
                s"date_trunc('$format', _0), " +
                s"date_trunc('$format', _1), " +
                s"date_trunc('$format', _2), " +
                s"date_trunc('$format', _4) " +
                " from timetbl")
          }
        }
      }
    }
  }

  test("date_trunc with timestamp_ntz") {
    withSQLConf(CometConf.COMET_CAST_ALLOW_INCOMPATIBLE.key -> "true") {
      Seq(true, false).foreach { dictionaryEnabled =>
        withTempDir { dir =>
          val path = new Path(dir.toURI.toString, "timestamp_trunc.parquet")
          makeRawTimeParquetFile(path, dictionaryEnabled = dictionaryEnabled, 10000)
          withParquetTable(path.toString, "timetbl") {
            Seq(
              "YEAR",
              "YYYY",
              "YY",
              "MON",
              "MONTH",
              "MM",
              "QUARTER",
              "WEEK",
              "DAY",
              "DD",
              "HOUR",
              "MINUTE",
              "SECOND",
              "MILLISECOND",
              "MICROSECOND").foreach { format =>
              checkSparkAnswerAndOperator(
                "SELECT " +
                  s"date_trunc('$format', _3), " +
                  s"date_trunc('$format', _5)  " +
                  " from timetbl")
            }
          }
        }
      }
    }
  }

  test("date_trunc with format array") {
    assume(isSpark33Plus, "TimestampNTZ is supported in Spark 3.3+, See SPARK-36182")
    withSQLConf(CometConf.COMET_CAST_ALLOW_INCOMPATIBLE.key -> "true") {
      val numRows = 1000
      Seq(true, false).foreach { dictionaryEnabled =>
        withTempDir { dir =>
          val path = new Path(dir.toURI.toString, "timestamp_trunc_with_format.parquet")
          makeDateTimeWithFormatTable(path, dictionaryEnabled = dictionaryEnabled, numRows)
          withParquetTable(path.toString, "timeformattbl") {
            checkSparkAnswerAndOperator(
              "SELECT " +
                "format, _0, _1, _2, _3, _4, _5, " +
                "date_trunc(format, _0), " +
                "date_trunc(format, _1), " +
                "date_trunc(format, _2), " +
                "date_trunc(format, _3), " +
                "date_trunc(format, _4), " +
                "date_trunc(format, _5) " +
                " from timeformattbl ")
          }
        }
      }
    }
  }

  test("date_trunc on int96 timestamp column") {
    import testImplicits._

    val N = 100
    val ts = "2020-01-01 01:02:03.123456"
    Seq(true, false).foreach { dictionaryEnabled =>
      Seq(false, true).foreach { conversionEnabled =>
        withSQLConf(
          SQLConf.PARQUET_OUTPUT_TIMESTAMP_TYPE.key -> "INT96",
          SQLConf.PARQUET_INT96_TIMESTAMP_CONVERSION.key -> conversionEnabled.toString) {
          withTempPath { path =>
            Seq
              .tabulate(N)(_ => ts)
              .toDF("ts1")
              .select($"ts1".cast("timestamp").as("ts"))
              .repartition(1)
              .write
              .option("parquet.enable.dictionary", dictionaryEnabled)
              .parquet(path.getCanonicalPath)

            withParquetTable(path.toString, "int96timetbl") {
              Seq(
                "YEAR",
                "YYYY",
                "YY",
                "MON",
                "MONTH",
                "MM",
                "QUARTER",
                "WEEK",
                "DAY",
                "DD",
                "HOUR",
                "MINUTE",
                "SECOND",
                "MILLISECOND",
                "MICROSECOND").foreach { format =>
                checkSparkAnswer(
                  "SELECT " +
                    s"date_trunc('$format', ts )" +
                    " from int96timetbl")
              }
            }
          }
        }
      }
    }
  }

  test("charvarchar") {
    Seq(false, true).foreach { dictionary =>
      withSQLConf("parquet.enable.dictionary" -> dictionary.toString) {
        val table = "char_tbl4"
        withTable(table) {
          val view = "str_view"
          withView(view) {
            sql(s"""create temporary view $view as select c, v from values
                   | (null, null), (null, null),
                   | (null, 'S'), (null, 'S'),
                   | ('N', 'N '), ('N', 'N '),
                   | ('Ne', 'Sp'), ('Ne', 'Sp'),
                   | ('Net  ', 'Spa  '), ('Net  ', 'Spa  '),
                   | ('NetE', 'Spar'), ('NetE', 'Spar'),
                   | ('NetEa ', 'Spark '), ('NetEa ', 'Spark '),
                   | ('NetEas ', 'Spark'), ('NetEas ', 'Spark'),
                   | ('NetEase', 'Spark-'), ('NetEase', 'Spark-') t(c, v);""".stripMargin)
            sql(
              s"create table $table(c7 char(7), c8 char(8), v varchar(6), s string) using parquet;")
            sql(s"insert into $table select c, c, v, c from $view;")
            val df = sql(s"""select substring(c7, 2), substring(c8, 2),
                            | substring(v, 3), substring(s, 2) from $table;""".stripMargin)

            val expected = Row("      ", "       ", "", "") ::
              Row(null, null, "", null) :: Row(null, null, null, null) ::
              Row("e     ", "e      ", "", "e") :: Row("et    ", "et     ", "a  ", "et  ") ::
              Row("etE   ", "etE    ", "ar", "etE") ::
              Row("etEa  ", "etEa   ", "ark ", "etEa ") ::
              Row("etEas ", "etEas  ", "ark", "etEas ") ::
              Row("etEase", "etEase ", "ark-", "etEase") :: Nil
            checkAnswer(df, expected ::: expected)
          }
        }
      }
    }
  }

  test("char varchar over length values") {
    Seq("char", "varchar").foreach { typ =>
      withTempPath { dir =>
        withTable("t") {
          sql("select '123456' as col").write.format("parquet").save(dir.toString)
          sql(s"create table t (col $typ(2)) using parquet location '$dir'")
          sql("insert into t values('1')")
          checkSparkAnswerAndOperator(sql("select substring(col, 1) from t"))
          checkSparkAnswerAndOperator(sql("select substring(col, 0) from t"))
          checkSparkAnswerAndOperator(sql("select substring(col, -1) from t"))
        }
      }
    }
  }

  test("like (LikeSimplification enabled)") {
    val table = "names"
    withTable(table) {
      sql(s"create table $table(id int, name varchar(20)) using parquet")
      sql(s"insert into $table values(1,'James Smith')")
      sql(s"insert into $table values(2,'Michael Rose')")
      sql(s"insert into $table values(3,'Robert Williams')")
      sql(s"insert into $table values(4,'Rames Rose')")
      sql(s"insert into $table values(5,'Rames rose')")

      // Filter column having values 'Rames _ose', where any character matches for '_'
      val query = sql(s"select id from $table where name like 'Rames _ose'")
      checkAnswer(query, Row(4) :: Row(5) :: Nil)

      // Filter rows that contains 'rose' in 'name' column
      val queryContains = sql(s"select id from $table where name like '%rose%'")
      checkAnswer(queryContains, Row(5) :: Nil)

      // Filter rows that starts with 'R' following by any characters
      val queryStartsWith = sql(s"select id from $table where name like 'R%'")
      checkAnswer(queryStartsWith, Row(3) :: Row(4) :: Row(5) :: Nil)

      // Filter rows that ends with 's' following by any characters
      val queryEndsWith = sql(s"select id from $table where name like '%s'")
      checkAnswer(queryEndsWith, Row(3) :: Nil)
    }
  }

  test("like with custom escape") {
    val table = "names"
    withTable(table) {
      sql(s"create table $table(id int, name varchar(20)) using parquet")
      sql(s"insert into $table values(1,'James Smith')")
      sql(s"insert into $table values(2,'Michael_Rose')")
      sql(s"insert into $table values(3,'Robert_R_Williams')")

      // Filter column having values that include underscores
      val queryDefaultEscape = sql("select id from names where name like '%\\_%'")
      checkSparkAnswerAndOperator(queryDefaultEscape)

      val queryCustomEscape = sql("select id from names where name like '%$_%' escape '$'")
      checkAnswer(queryCustomEscape, Row(2) :: Row(3) :: Nil)

    }
  }

  test("rlike simple case") {
    val table = "rlike_names"
    Seq(false, true).foreach { withDictionary =>
      val data = Seq("James Smith", "Michael Rose", "Rames Rose", "Rames rose") ++
        // add repetitive data to trigger dictionary encoding
        Range(0, 100).map(_ => "John Smith")
      withParquetFile(data.zipWithIndex, withDictionary) { file =>
        withSQLConf(CometConf.COMET_REGEXP_ALLOW_INCOMPATIBLE.key -> "true") {
          spark.read.parquet(file).createOrReplaceTempView(table)
          val query = sql(s"select _2 as id, _1 rlike 'R[a-z]+s [Rr]ose' from $table")
          checkSparkAnswerAndOperator(query)
        }
      }
    }
  }

  test("withInfo") {
    val table = "with_info"
    withTable(table) {
      sql(s"create table $table(id int, name varchar(20)) using parquet")
      sql(s"insert into $table values(1,'James Smith')")
      val query = sql(s"select cast(id as string) from $table")
      val (_, cometPlan) = checkSparkAnswer(query)
      val project = cometPlan
        .asInstanceOf[WholeStageCodegenExec]
        .child
        .asInstanceOf[CometColumnarToRowExec]
        .child
        .asInstanceOf[InputAdapter]
        .child
        .asInstanceOf[CometProjectExec]
      val id = project.expressions.head
      CometSparkSessionExtensions.withInfo(id, "reason 1")
      CometSparkSessionExtensions.withInfo(project, "reason 2")
      CometSparkSessionExtensions.withInfo(project, "reason 3", id)
      CometSparkSessionExtensions.withInfo(project, id)
      CometSparkSessionExtensions.withInfo(project, "reason 4")
      CometSparkSessionExtensions.withInfo(project, "reason 5", id)
      CometSparkSessionExtensions.withInfo(project, id)
      CometSparkSessionExtensions.withInfo(project, "reason 6")
      val explain = new ExtendedExplainInfo().generateExtendedInfo(project)
      for (i <- 1 until 7) {
        assert(explain.contains(s"reason $i"))
      }
    }
  }

  test("rlike fallback for non scalar pattern") {
    val table = "rlike_fallback"
    withTable(table) {
      sql(s"create table $table(id int, name varchar(20)) using parquet")
      sql(s"insert into $table values(1,'James Smith')")
      withSQLConf(CometConf.COMET_REGEXP_ALLOW_INCOMPATIBLE.key -> "true") {
        val query2 = sql(s"select id from $table where name rlike name")
        val (_, cometPlan) = checkSparkAnswer(query2)
        val explain = new ExtendedExplainInfo().generateExtendedInfo(cometPlan)
        assert(explain.contains("Only scalar regexp patterns are supported"))
      }
    }
  }

  test("rlike whitespace") {
    val table = "rlike_whitespace"
    withTable(table) {
      sql(s"create table $table(id int, name varchar(20)) using parquet")
      val values =
        Seq("James Smith", "\rJames\rSmith\r", "\nJames\nSmith\n", "\r\nJames\r\nSmith\r\n")
      values.zipWithIndex.foreach { x =>
        sql(s"insert into $table values (${x._2}, '${x._1}')")
      }
      val patterns = Seq(
        "James",
        "J[a-z]mes",
        "^James",
        "\\AJames",
        "Smith",
        "James$",
        "James\\Z",
        "James\\z",
        "^Smith",
        "\\ASmith",
        // $ produces different results - we could potentially transpile this to a different
        // expression or just fall back to Spark for this case
        // "Smith$",
        "Smith\\Z",
        "Smith\\z")
      withSQLConf(CometConf.COMET_REGEXP_ALLOW_INCOMPATIBLE.key -> "true") {
        patterns.foreach { pattern =>
          val query2 = sql(s"select name, '$pattern', name rlike '$pattern' from $table")
          checkSparkAnswerAndOperator(query2)
        }
      }
    }
  }

  test("rlike") {
    val table = "rlike_fuzz"
    val gen = new DataGenerator(new Random(42))
    withTable(table) {
      // generate some data
      // newline characters are intentionally omitted for now
      val dataChars = "\t abc123"
      sql(s"create table $table(id int, name varchar(20)) using parquet")
      gen.generateStrings(100, dataChars, 6).zipWithIndex.foreach { x =>
        sql(s"insert into $table values(${x._2}, '${x._1}')")
      }

      // test some common cases - this is far from comprehensive
      // see https://docs.oracle.com/javase/8/docs/api/java/util/regex/Pattern.html
      // for all valid patterns in Java's regexp engine
      //
      // patterns not currently covered:
      // - octal values
      // - hex values
      // - specific character matches
      // - specific whitespace/newline matches
      // - complex character classes (union, intersection, subtraction)
      // - POSIX character classes
      // - java.lang.Character classes
      // - Classes for Unicode scripts, blocks, categories and binary properties
      // - reluctant quantifiers
      // - possessive quantifiers
      // - logical operators
      // - back-references
      // - quotations
      // - special constructs (name capturing and non-capturing)
      val startPatterns = Seq("", "^", "\\A")
      val endPatterns = Seq("", "$", "\\Z", "\\z")
      val patternParts = Seq(
        "[0-9]",
        "[a-z]",
        "[^a-z]",
        "\\d",
        "\\D",
        "\\w",
        "\\W",
        "\\b",
        "\\B",
        "\\h",
        "\\H",
        "\\s",
        "\\S",
        "\\v",
        "\\V")
      val qualifiers = Seq("", "+", "*", "?", "{1,}")

      withSQLConf(CometConf.COMET_REGEXP_ALLOW_INCOMPATIBLE.key -> "true") {
        // testing every possible combination takes too long, so we pick some
        // random combinations
        for (_ <- 0 until 100) {
          val pattern = gen.pickRandom(startPatterns) +
            gen.pickRandom(patternParts) +
            gen.pickRandom(qualifiers) +
            gen.pickRandom(endPatterns)
          val query = sql(s"select id, name, name rlike '$pattern' from $table")
          checkSparkAnswerAndOperator(query)
        }
      }
    }
  }

  test("contains") {
    val table = "names"
    withTable(table) {
      sql(s"create table $table(id int, name varchar(20)) using parquet")
      sql(s"insert into $table values(1,'James Smith')")
      sql(s"insert into $table values(2,'Michael Rose')")
      sql(s"insert into $table values(3,'Robert Williams')")
      sql(s"insert into $table values(4,'Rames Rose')")
      sql(s"insert into $table values(5,'Rames rose')")

      // Filter rows that contains 'rose' in 'name' column
      val queryContains = sql(s"select id from $table where contains (name, 'rose')")
      checkAnswer(queryContains, Row(5) :: Nil)
    }
  }

  test("startswith") {
    val table = "names"
    withTable(table) {
      sql(s"create table $table(id int, name varchar(20)) using parquet")
      sql(s"insert into $table values(1,'James Smith')")
      sql(s"insert into $table values(2,'Michael Rose')")
      sql(s"insert into $table values(3,'Robert Williams')")
      sql(s"insert into $table values(4,'Rames Rose')")
      sql(s"insert into $table values(5,'Rames rose')")

      // Filter rows that starts with 'R' following by any characters
      val queryStartsWith = sql(s"select id from $table where startswith (name, 'R')")
      checkAnswer(queryStartsWith, Row(3) :: Row(4) :: Row(5) :: Nil)
    }
  }

  test("endswith") {
    val table = "names"
    withTable(table) {
      sql(s"create table $table(id int, name varchar(20)) using parquet")
      sql(s"insert into $table values(1,'James Smith')")
      sql(s"insert into $table values(2,'Michael Rose')")
      sql(s"insert into $table values(3,'Robert Williams')")
      sql(s"insert into $table values(4,'Rames Rose')")
      sql(s"insert into $table values(5,'Rames rose')")

      // Filter rows that ends with 's' following by any characters
      val queryEndsWith = sql(s"select id from $table where endswith (name, 's')")
      checkAnswer(queryEndsWith, Row(3) :: Nil)
    }
  }

  test("add overflow (ANSI disable)") {
    // Enabling ANSI will cause native engine failure, but as we cannot catch
    // native error now, we cannot test it here.
    withSQLConf(SQLConf.ANSI_ENABLED.key -> "false") {
      withParquetTable(Seq((Int.MaxValue, 1)), "tbl") {
        checkSparkAnswerAndOperator("SELECT _1 + _2 FROM tbl")
      }
    }
  }

  test("divide by zero (ANSI disable)") {
    // Enabling ANSI will cause native engine failure, but as we cannot catch
    // native error now, we cannot test it here.
    withSQLConf(SQLConf.ANSI_ENABLED.key -> "false") {
      withParquetTable(Seq((1, 0, 1.0, 0.0, -0.0)), "tbl") {
        checkSparkAnswerAndOperator("SELECT _1 / _2, _3 / _4, _3 / _5 FROM tbl")
        checkSparkAnswerAndOperator("SELECT _1 % _2, _3 % _4, _3 % _5 FROM tbl")
        checkSparkAnswerAndOperator("SELECT _1 / 0, _3 / 0.0, _3 / -0.0 FROM tbl")
        checkSparkAnswerAndOperator("SELECT _1 % 0, _3 % 0.0, _3 % -0.0 FROM tbl")
      }
    }
  }

  test("decimals arithmetic and comparison") {
    // TODO: enable Spark 3.3 tests after supporting decimal reminder operation
    assume(isSpark34Plus)

    def makeDecimalRDD(num: Int, decimal: DecimalType, useDictionary: Boolean): DataFrame = {
      val div = if (useDictionary) 5 else num // narrow the space to make it dictionary encoded
      spark
        .range(num)
        .map(_ % div)
        // Parquet doesn't allow column names with spaces, have to add an alias here.
        // Minus 500 here so that negative decimals are also tested.
        .select(
          (($"value" - 500) / 100.0) cast decimal as Symbol("dec1"),
          (($"value" - 600) / 100.0) cast decimal as Symbol("dec2"))
        .coalesce(1)
    }

    Seq(true, false).foreach { dictionary =>
      Seq(16, 1024).foreach { batchSize =>
        withSQLConf(
          CometConf.COMET_BATCH_SIZE.key -> batchSize.toString,
          SQLConf.PARQUET_WRITE_LEGACY_FORMAT.key -> "false",
          "parquet.enable.dictionary" -> dictionary.toString) {
          var combinations = Seq((5, 2), (1, 0), (18, 10), (18, 17), (19, 0), (38, 37))
          // If ANSI mode is on, the combination (1, 1) will cause a runtime error. Otherwise, the
          // decimal RDD contains all null values and should be able to read back from Parquet.

          if (!SQLConf.get.ansiEnabled) {
            combinations = combinations ++ Seq((1, 1))
          }

          for ((precision, scale) <- combinations) {
            withTempPath { dir =>
              val data = makeDecimalRDD(10, DecimalType(precision, scale), dictionary)
              data.write.parquet(dir.getCanonicalPath)
              readParquetFile(dir.getCanonicalPath) { df =>
                {
                  val decimalLiteral1 = Decimal(1.00)
                  val decimalLiteral2 = Decimal(123.456789)
                  val cometDf = df.select(
                    $"dec1" + $"dec2",
                    $"dec1" - $"dec2",
                    $"dec1" % $"dec2",
                    $"dec1" >= $"dec1",
                    $"dec1" === "1.0",
                    $"dec1" + decimalLiteral1,
                    $"dec1" - decimalLiteral1,
                    $"dec1" + decimalLiteral2,
                    $"dec1" - decimalLiteral2)

                  checkAnswer(
                    cometDf,
                    data
                      .select(
                        $"dec1" + $"dec2",
                        $"dec1" - $"dec2",
                        $"dec1" % $"dec2",
                        $"dec1" >= $"dec1",
                        $"dec1" === "1.0",
                        $"dec1" + decimalLiteral1,
                        $"dec1" - decimalLiteral1,
                        $"dec1" + decimalLiteral2,
                        $"dec1" - decimalLiteral2)
                      .collect()
                      .toSeq)
                }
              }
            }
          }
        }
      }
    }
  }

  test("scalar decimal arithmetic operations") {
    assume(isSpark34Plus)
    withTable("tbl") {
      withSQLConf(CometConf.COMET_ENABLED.key -> "true") {
        sql("CREATE TABLE tbl (a INT) USING PARQUET")
        sql("INSERT INTO tbl VALUES (0)")

        val combinations = Seq((7, 3), (18, 10), (38, 4))
        for ((precision, scale) <- combinations) {
          for (op <- Seq("+", "-", "*", "/", "%")) {
            val left = s"CAST(1.00 AS DECIMAL($precision, $scale))"
            val right = s"CAST(123.45 AS DECIMAL($precision, $scale))"

            withSQLConf(
              "spark.sql.optimizer.excludedRules" ->
                "org.apache.spark.sql.catalyst.optimizer.ConstantFolding") {

              checkSparkAnswerAndOperator(s"SELECT $left $op $right FROM tbl")
            }
          }
        }
      }
    }
  }

  test("cast decimals to int") {
    Seq(16, 1024).foreach { batchSize =>
      withSQLConf(
        CometConf.COMET_BATCH_SIZE.key -> batchSize.toString,
        SQLConf.PARQUET_WRITE_LEGACY_FORMAT.key -> "false") {
        var combinations = Seq((5, 2), (1, 0), (18, 10), (18, 17), (19, 0), (38, 37))
        // If ANSI mode is on, the combination (1, 1) will cause a runtime error. Otherwise, the
        // decimal RDD contains all null values and should be able to read back from Parquet.

        if (!SQLConf.get.ansiEnabled) {
          combinations = combinations ++ Seq((1, 1))
        }

        for ((precision, scale) <- combinations; useDictionary <- Seq(false)) {
          withTempPath { dir =>
            val data = makeDecimalRDD(10, DecimalType(precision, scale), useDictionary)
            data.write.parquet(dir.getCanonicalPath)
            readParquetFile(dir.getCanonicalPath) { df =>
              {
                val cometDf = df.select($"dec".cast("int"))

                // `data` is not read from Parquet, so it doesn't go Comet exec.
                checkAnswer(cometDf, data.select($"dec".cast("int")).collect().toSeq)
              }
            }
          }
        }
      }
    }
  }

  test("various math scalar functions") {
    Seq("true", "false").foreach { dictionary =>
      withSQLConf("parquet.enable.dictionary" -> dictionary) {
        withParquetTable(
          (-5 until 5).map(i => (i.toDouble + 0.3, i.toDouble + 0.8)),
          "tbl",
          withDictionary = dictionary.toBoolean) {
          checkSparkAnswerWithTol(
            "SELECT abs(_1), acos(_2), asin(_1), atan(_2), atan2(_1, _2), cos(_1) FROM tbl")
          checkSparkAnswerWithTol(
            "SELECT exp(_1), ln(_2), log10(_1), log2(_1), pow(_1, _2) FROM tbl")
          // TODO: comment in the round tests once supported
          // checkSparkAnswerWithTol("SELECT round(_1), round(_2) FROM tbl")
          checkSparkAnswerWithTol("SELECT signum(_1), sin(_1), sqrt(_1) FROM tbl")
          checkSparkAnswerWithTol("SELECT tan(_1) FROM tbl")
        }
      }
    }
  }

  // https://github.com/apache/datafusion-comet/issues/666
  ignore("abs") {
    Seq(true, false).foreach { dictionaryEnabled =>
      withTempDir { dir =>
        val path = new Path(dir.toURI.toString, "test.parquet")
        makeParquetFileAllTypes(path, dictionaryEnabled = dictionaryEnabled, 100)
        withParquetTable(path.toString, "tbl") {
          Seq(2, 3, 4, 5, 6, 7, 9, 10, 11, 12, 15, 16, 17).foreach { col =>
            checkSparkAnswerAndOperator(s"SELECT abs(_${col}) FROM tbl")
          }
        }
      }
    }
  }

  // https://github.com/apache/datafusion-comet/issues/666
  ignore("abs Overflow ansi mode") {

    def testAbsAnsiOverflow[T <: Product: ClassTag: TypeTag](data: Seq[T]): Unit = {
      withParquetTable(data, "tbl") {
        checkSparkMaybeThrows(sql("select abs(_1), abs(_2) from tbl")) match {
          case (Some(sparkExc), Some(cometExc)) =>
            val cometErrorPattern =
              """.+[ARITHMETIC_OVERFLOW].+overflow. If necessary set "spark.sql.ansi.enabled" to "false" to bypass this error.""".r
            assert(cometErrorPattern.findFirstIn(cometExc.getMessage).isDefined)
            assert(sparkExc.getMessage.contains("overflow"))
          case _ => fail("Exception should be thrown")
        }
      }
    }

    def testAbsAnsi[T <: Product: ClassTag: TypeTag](data: Seq[T]): Unit = {
      withParquetTable(data, "tbl") {
        checkSparkAnswerAndOperator("select abs(_1), abs(_2) from tbl")
      }
    }

    withSQLConf(
      SQLConf.ANSI_ENABLED.key -> "true",
      CometConf.COMET_ANSI_MODE_ENABLED.key -> "true") {
      testAbsAnsiOverflow(Seq((Byte.MaxValue, Byte.MinValue)))
      testAbsAnsiOverflow(Seq((Short.MaxValue, Short.MinValue)))
      testAbsAnsiOverflow(Seq((Int.MaxValue, Int.MinValue)))
      testAbsAnsiOverflow(Seq((Long.MaxValue, Long.MinValue)))
      testAbsAnsi(Seq((Float.MaxValue, Float.MinValue)))
      testAbsAnsi(Seq((Double.MaxValue, Double.MinValue)))
    }
  }

  // https://github.com/apache/datafusion-comet/issues/666
  ignore("abs Overflow legacy mode") {

    def testAbsLegacyOverflow[T <: Product: ClassTag: TypeTag](data: Seq[T]): Unit = {
      withSQLConf(SQLConf.ANSI_ENABLED.key -> "false") {
        withParquetTable(data, "tbl") {
          checkSparkAnswerAndOperator("select abs(_1), abs(_2) from tbl")
        }
      }
    }

    testAbsLegacyOverflow(Seq((Byte.MaxValue, Byte.MinValue)))
    testAbsLegacyOverflow(Seq((Short.MaxValue, Short.MinValue)))
    testAbsLegacyOverflow(Seq((Int.MaxValue, Int.MinValue)))
    testAbsLegacyOverflow(Seq((Long.MaxValue, Long.MinValue)))
    testAbsLegacyOverflow(Seq((Float.MaxValue, Float.MinValue)))
    testAbsLegacyOverflow(Seq((Double.MaxValue, Double.MinValue)))
  }

  test("ceil and floor") {
    Seq("true", "false").foreach { dictionary =>
      withSQLConf(
        "parquet.enable.dictionary" -> dictionary,
        CometConf.COMET_CAST_ALLOW_INCOMPATIBLE.key -> "true") {
        withParquetTable(
          (-5 until 5).map(i => (i.toDouble + 0.3, i.toDouble + 0.8)),
          "tbl",
          withDictionary = dictionary.toBoolean) {
          checkSparkAnswerAndOperator("SELECT ceil(_1), ceil(_2), floor(_1), floor(_2) FROM tbl")
          checkSparkAnswerAndOperator(
            "SELECT ceil(0.0), ceil(-0.0), ceil(-0.5), ceil(0.5), ceil(-1.2), ceil(1.2) FROM tbl")
          checkSparkAnswerAndOperator(
            "SELECT floor(0.0), floor(-0.0), floor(-0.5), floor(0.5), " +
              "floor(-1.2), floor(1.2) FROM tbl")
        }
        withParquetTable(
          (-5 until 5).map(i => (i.toLong, i.toLong)),
          "tbl",
          withDictionary = dictionary.toBoolean) {
          checkSparkAnswerAndOperator("SELECT ceil(_1), ceil(_2), floor(_1), floor(_2) FROM tbl")
          checkSparkAnswerAndOperator(
            "SELECT ceil(0), ceil(-0), ceil(-5), ceil(5), ceil(-1), ceil(1) FROM tbl")
          checkSparkAnswerAndOperator(
            "SELECT floor(0), floor(-0), floor(-5), floor(5), " +
              "floor(-1), floor(1) FROM tbl")
        }
        withParquetTable(
          (-33L to 33L by 3L).map(i => Tuple1(Decimal(i, 21, 1))), // -3.3 ~ +3.3
          "tbl",
          withDictionary = dictionary.toBoolean) {
          checkSparkAnswerAndOperator("SELECT ceil(_1), floor(_1) FROM tbl")
          checkSparkAnswerAndOperator("SELECT ceil(cast(_1 as decimal(20, 0))) FROM tbl")
          checkSparkAnswerAndOperator("SELECT floor(cast(_1 as decimal(20, 0))) FROM tbl")
          withSQLConf(
            // Exclude the constant folding optimizer in order to actually execute the native ceil
            // and floor operations for scalar (literal) values.
            "spark.sql.optimizer.excludedRules" -> "org.apache.spark.sql.catalyst.optimizer.ConstantFolding") {
            for (n <- Seq("0.0", "-0.0", "0.5", "-0.5", "1.2", "-1.2")) {
              checkSparkAnswerAndOperator(s"SELECT ceil(cast(${n} as decimal(38, 18))) FROM tbl")
              checkSparkAnswerAndOperator(s"SELECT ceil(cast(${n} as decimal(20, 0))) FROM tbl")
              checkSparkAnswerAndOperator(s"SELECT floor(cast(${n} as decimal(38, 18))) FROM tbl")
              checkSparkAnswerAndOperator(s"SELECT floor(cast(${n} as decimal(20, 0))) FROM tbl")
            }
          }
        }
      }
    }
  }

  test("round") {
    Seq(true, false).foreach { dictionaryEnabled =>
      withTempDir { dir =>
        val path = new Path(dir.toURI.toString, "test.parquet")
        makeParquetFileAllTypes(
          path,
          dictionaryEnabled = dictionaryEnabled,
          -128,
          128,
          randomSize = 100)
        withParquetTable(path.toString, "tbl") {
          for (s <- Seq(-5, -1, 0, 1, 5, -1000, 1000, -323, -308, 308, -15, 15, -16, 16, null)) {
            // array tests
            // TODO: enable test for floats (_6, _7, _8, _13)
            for (c <- Seq(2, 3, 4, 5, 9, 10, 11, 12, 15, 16, 17)) {
              checkSparkAnswerAndOperator(s"select _${c}, round(_${c}, ${s}) FROM tbl")
            }
            // scalar tests
            // Exclude the constant folding optimizer in order to actually execute the native round
            // operations for scalar (literal) values.
            // TODO: comment in the tests for float once supported
            withSQLConf(
              "spark.sql.optimizer.excludedRules" -> "org.apache.spark.sql.catalyst.optimizer.ConstantFolding") {
              for (n <- Seq("0.0", "-0.0", "0.5", "-0.5", "1.2", "-1.2")) {
                checkSparkAnswerAndOperator(s"select round(cast(${n} as tinyint), ${s}) FROM tbl")
                // checkSparkAnswerAndCometOperators(s"select round(cast(${n} as float), ${s}) FROM tbl")
                checkSparkAnswerAndOperator(
                  s"select round(cast(${n} as decimal(38, 18)), ${s}) FROM tbl")
                checkSparkAnswerAndOperator(
                  s"select round(cast(${n} as decimal(20, 0)), ${s}) FROM tbl")
              }
              // checkSparkAnswer(s"select round(double('infinity'), ${s}) FROM tbl")
              // checkSparkAnswer(s"select round(double('-infinity'), ${s}) FROM tbl")
              // checkSparkAnswer(s"select round(double('NaN'), ${s}) FROM tbl")
              // checkSparkAnswer(
              //   s"select round(double('0.000000000000000000000000000000000001'), ${s}) FROM tbl")
            }
          }
        }
      }
    }
  }

  test("Upper and Lower") {
    Seq(false, true).foreach { dictionary =>
      withSQLConf(
        "parquet.enable.dictionary" -> dictionary.toString,
        CometConf.COMET_CASE_CONVERSION_ENABLED.key -> "true") {
        val table = "names"
        withTable(table) {
          sql(s"create table $table(id int, name varchar(20)) using parquet")
          sql(
            s"insert into $table values(1, 'James Smith'), (2, 'Michael Rose')," +
              " (3, 'Robert Williams'), (4, 'Rames Rose'), (5, 'James Smith')")
          checkSparkAnswerAndOperator(s"SELECT name, upper(name), lower(name) FROM $table")
        }
      }
    }
  }

  test("Various String scalar functions") {
    Seq(false, true).foreach { dictionary =>
      withSQLConf("parquet.enable.dictionary" -> dictionary.toString) {
        val table = "names"
        withTable(table) {
          sql(s"create table $table(id int, name varchar(20)) using parquet")
          sql(
            s"insert into $table values(1, 'James Smith'), (2, 'Michael Rose')," +
              " (3, 'Robert Williams'), (4, 'Rames Rose'), (5, 'James Smith')")
          checkSparkAnswerAndOperator(
            s"SELECT ascii(name), bit_length(name), octet_length(name) FROM $table")
        }
      }
    }
  }

  test("Chr") {
    Seq(false, true).foreach { dictionary =>
      withSQLConf(
        "parquet.enable.dictionary" -> dictionary.toString,
        CometConf.COMET_CAST_ALLOW_INCOMPATIBLE.key -> "true") {
        val table = "test"
        withTable(table) {
          sql(s"create table $table(col varchar(20)) using parquet")
          sql(
            s"insert into $table values('65'), ('66'), ('67'), ('68'), ('65'), ('66'), ('67'), ('68')")
          checkSparkAnswerAndOperator(s"SELECT chr(col) FROM $table")
        }
      }
    }
  }

  test("Chr with null character") {
    // test compatibility with Spark, spark supports chr(0)
    Seq(false, true).foreach { dictionary =>
      withSQLConf(
        "parquet.enable.dictionary" -> dictionary.toString,
        CometConf.COMET_CAST_ALLOW_INCOMPATIBLE.key -> "true") {
        val table = "test0"
        withTable(table) {
          sql(s"create table $table(c9 int, c4 int) using parquet")
          sql(s"insert into $table values(0, 0), (66, null), (null, 70), (null, null)")
          val query = s"SELECT chr(c9), chr(c4) FROM $table"
          checkSparkAnswerAndOperator(query)
        }
      }
    }
  }

  test("Chr with negative and large value") {
    Seq(false, true).foreach { dictionary =>
      withSQLConf("parquet.enable.dictionary" -> dictionary.toString) {
        val table = "test0"
        withTable(table) {
          sql(s"create table $table(c9 int, c4 int) using parquet")
          sql(
            s"insert into $table values(0, 0), (61231, -61231), (-1700, 1700), (0, -4000), (-40, 40), (256, 512)")
          val query = s"SELECT chr(c9), chr(c4) FROM $table"
          checkSparkAnswerAndOperator(query)
        }
      }
    }

    withParquetTable((0 until 5).map(i => (i % 5, i % 3)), "tbl") {
      withSQLConf(
        "spark.sql.optimizer.excludedRules" -> "org.apache.spark.sql.catalyst.optimizer.ConstantFolding") {
        for (n <- Seq("0", "-0", "0.5", "-0.5", "555", "-555", "null")) {
          checkSparkAnswerAndOperator(s"select chr(cast(${n} as int)) FROM tbl")
        }
      }
    }
  }

  test("InitCap") {
    Seq(false, true).foreach { dictionary =>
      withSQLConf("parquet.enable.dictionary" -> dictionary.toString) {
        val table = "names"
        withTable(table) {
          sql(s"create table $table(id int, name varchar(20)) using parquet")
          sql(
            s"insert into $table values(1, 'james smith'), (2, 'michael rose'), " +
              "(3, 'robert williams'), (4, 'rames rose'), (5, 'james smith'), " +
              "(6, 'robert rose-smith'), (7, 'james ähtäri')")
          if (CometConf.COMET_EXEC_INITCAP_ENABLED.get()) {
            // TODO: remove this if clause https://github.com/apache/datafusion-comet/issues/1052
            checkSparkAnswerAndOperator(s"SELECT initcap(name) FROM $table")
          } else {
            checkSparkAnswer(s"SELECT initcap(name) FROM $table")
          }
        }
      }
    }
  }

  test("trim") {
    Seq(false, true).foreach { dictionary =>
      withSQLConf(
        "parquet.enable.dictionary" -> dictionary.toString,
        CometConf.COMET_CASE_CONVERSION_ENABLED.key -> "true") {
        val table = "test"
        withTable(table) {
          sql(s"create table $table(col varchar(20)) using parquet")
          sql(s"insert into $table values('    SparkSQL   '), ('SSparkSQLS')")

          checkSparkAnswerAndOperator(s"SELECT upper(trim(col)) FROM $table")
          checkSparkAnswerAndOperator(s"SELECT trim('SL', col) FROM $table")

          checkSparkAnswerAndOperator(s"SELECT upper(btrim(col)) FROM $table")
          checkSparkAnswerAndOperator(s"SELECT btrim('SL', col) FROM $table")

          checkSparkAnswerAndOperator(s"SELECT upper(ltrim(col)) FROM $table")
          checkSparkAnswerAndOperator(s"SELECT ltrim('SL', col) FROM $table")

          checkSparkAnswerAndOperator(s"SELECT upper(rtrim(col)) FROM $table")
          checkSparkAnswerAndOperator(s"SELECT rtrim('SL', col) FROM $table")
        }
      }
    }
  }

  test("md5") {
    Seq(false, true).foreach { dictionary =>
      withSQLConf("parquet.enable.dictionary" -> dictionary.toString) {
        val table = "test"
        withTable(table) {
          sql(s"create table $table(col String) using parquet")
          sql(
            s"insert into $table values ('test1'), ('test1'), ('test2'), ('test2'), (NULL), ('')")
          checkSparkAnswerAndOperator(s"select md5(col) FROM $table")
        }
      }
    }
  }

  test("string concat_ws") {
    Seq(false, true).foreach { dictionary =>
      withSQLConf("parquet.enable.dictionary" -> dictionary.toString) {
        val table = "names"
        withTable(table) {
          sql(
            s"create table $table(id int, first_name varchar(20), middle_initial char(1), last_name varchar(20)) using parquet")
          sql(
            s"insert into $table values(1, 'James', 'B', 'Taylor'), (2, 'Smith', 'C', 'Davis')," +
              " (3, NULL, NULL, NULL), (4, 'Smith', 'C', 'Davis')")
          checkSparkAnswerAndOperator(
            s"SELECT concat_ws(' ', first_name, middle_initial, last_name) FROM $table")
        }
      }
    }
  }

  test("string repeat") {
    Seq(false, true).foreach { dictionary =>
      withSQLConf("parquet.enable.dictionary" -> dictionary.toString) {
        val table = "names"
        withTable(table) {
          sql(s"create table $table(id int, name varchar(20)) using parquet")
          sql(s"insert into $table values(1, 'James'), (2, 'Smith'), (3, 'Smith')")
          checkSparkAnswerAndOperator(s"SELECT repeat(name, 3) FROM $table")
        }
      }
    }
  }

  test("hex") {
    Seq(true, false).foreach { dictionaryEnabled =>
      withTempDir { dir =>
        val path = new Path(dir.toURI.toString, "hex.parquet")
        makeParquetFileAllTypes(path, dictionaryEnabled = dictionaryEnabled, 10000)

        withParquetTable(path.toString, "tbl") {
          checkSparkAnswerAndOperator(
            "SELECT hex(_1), hex(_2), hex(_3), hex(_4), hex(_5), hex(_6), hex(_7), hex(_8), hex(_9), hex(_10), hex(_11), hex(_12), hex(_13), hex(_14), hex(_15), hex(_16), hex(_17), hex(_18), hex(_19), hex(_20) FROM tbl")
        }
      }
    }
  }

  test("unhex") {
    val table = "unhex_table"
    withTable(table) {
      sql(s"create table $table(col string) using parquet")

      sql(s"""INSERT INTO $table VALUES
        |('537061726B2053514C'),
        |('737472696E67'),
        |('\\0'),
        |(''),
        |('###'),
        |('G123'),
        |('hello'),
        |('A1B'),
        |('0A1B')""".stripMargin)

      checkSparkAnswerAndOperator(s"SELECT unhex(col) FROM $table")
    }
  }
  test("length, reverse, instr, replace, translate") {
    Seq(false, true).foreach { dictionary =>
      withSQLConf("parquet.enable.dictionary" -> dictionary.toString) {
        val table = "test"
        withTable(table) {
          sql(s"create table $table(col string) using parquet")
          sql(
            s"insert into $table values('Spark SQL  '), (NULL), (''), ('苹果手机'), ('Spark SQL  '), (NULL), (''), ('苹果手机')")
          checkSparkAnswerAndOperator("select length(col), reverse(col), instr(col, 'SQL'), instr(col, '手机'), replace(col, 'SQL', '123')," +
            s" replace(col, 'SQL'), replace(col, '手机', '平板'), translate(col, 'SL苹', '123') from $table")
        }
      }
    }
  }

  test("EqualNullSafe should preserve comet filter") {
    Seq("true", "false").foreach(b =>
      withParquetTable(
        data = (0 until 8).map(i => (i, if (i > 5) None else Some(i % 2 == 0))),
        tableName = "tbl",
        withDictionary = b.toBoolean) {
        // IS TRUE
        Seq("SELECT * FROM tbl where _2 is true", "SELECT * FROM tbl where _2 <=> true")
          .foreach(s => checkSparkAnswerAndOperator(s))

        // IS FALSE
        Seq("SELECT * FROM tbl where _2 is false", "SELECT * FROM tbl where _2 <=> false")
          .foreach(s => checkSparkAnswerAndOperator(s))

        // IS NOT TRUE
        Seq("SELECT * FROM tbl where _2 is not true", "SELECT * FROM tbl where not _2 <=> true")
          .foreach(s => checkSparkAnswerAndOperator(s))

        // IS NOT FALSE
        Seq("SELECT * FROM tbl where _2 is not false", "SELECT * FROM tbl where not _2 <=> false")
          .foreach(s => checkSparkAnswerAndOperator(s))
      })
  }

  test("bitwise expressions") {
    Seq(false, true).foreach { dictionary =>
      withSQLConf("parquet.enable.dictionary" -> dictionary.toString) {
        val table = "test"
        withTable(table) {
          sql(s"create table $table(col1 int, col2 int) using parquet")
          sql(s"insert into $table values(1111, 2)")
          sql(s"insert into $table values(1111, 2)")
          sql(s"insert into $table values(3333, 4)")
          sql(s"insert into $table values(5555, 6)")

          checkSparkAnswerAndOperator(
            s"SELECT col1 & col2,  col1 | col2, col1 ^ col2 FROM $table")
          checkSparkAnswerAndOperator(
            s"SELECT col1 & 1234,  col1 | 1234, col1 ^ 1234 FROM $table")
          checkSparkAnswerAndOperator(
            s"SELECT shiftright(col1, 2), shiftright(col1, col2) FROM $table")
          checkSparkAnswerAndOperator(
            s"SELECT shiftleft(col1, 2), shiftleft(col1, col2) FROM $table")
          checkSparkAnswerAndOperator(s"SELECT ~(11), ~col1, ~col2 FROM $table")
        }
      }
    }
  }

  test("test in(set)/not in(set)") {
    Seq("100", "0").foreach { inSetThreshold =>
      Seq(false, true).foreach { dictionary =>
        withSQLConf(
          SQLConf.OPTIMIZER_INSET_CONVERSION_THRESHOLD.key -> inSetThreshold,
          "parquet.enable.dictionary" -> dictionary.toString) {
          val table = "names"
          withTable(table) {
            sql(s"create table $table(id int, name varchar(20)) using parquet")
            sql(
              s"insert into $table values(1, 'James'), (1, 'Jones'), (2, 'Smith'), (3, 'Smith')," +
                "(NULL, 'Jones'), (4, NULL)")

            checkSparkAnswerAndOperator(s"SELECT * FROM $table WHERE id in (1, 2, 4, NULL)")
            checkSparkAnswerAndOperator(
              s"SELECT * FROM $table WHERE name in ('Smith', 'Brown', NULL)")

            // TODO: why with not in, the plan is only `LocalTableScan`?
            checkSparkAnswer(s"SELECT * FROM $table WHERE id not in (1)")
            checkSparkAnswer(s"SELECT * FROM $table WHERE name not in ('Smith', 'Brown', NULL)")
          }
        }
      }
    }
  }

  test("case_when") {
    Seq(false, true).foreach { dictionary =>
      withSQLConf("parquet.enable.dictionary" -> dictionary.toString) {
        val table = "test"
        withTable(table) {
          sql(s"create table $table(id int) using parquet")
          sql(s"insert into $table values(1), (NULL), (2), (2), (3), (3), (4), (5), (NULL)")
          checkSparkAnswerAndOperator(
            s"SELECT CASE WHEN id > 2 THEN 3333 WHEN id > 1 THEN 2222 ELSE 1111 END FROM $table")
          checkSparkAnswerAndOperator(
            s"SELECT CASE WHEN id > 2 THEN NULL WHEN id > 1 THEN 2222 ELSE 1111 END FROM $table")
          checkSparkAnswerAndOperator(
            s"SELECT CASE id WHEN 1 THEN 1111 WHEN 2 THEN 2222 ELSE 3333 END FROM $table")
          checkSparkAnswerAndOperator(
            s"SELECT CASE id WHEN 1 THEN 1111 WHEN 2 THEN 2222 ELSE NULL END FROM $table")
          checkSparkAnswerAndOperator(
            s"SELECT CASE id WHEN 1 THEN 1111 WHEN 2 THEN 2222 WHEN 3 THEN 3333 WHEN 4 THEN 4444 END FROM $table")
          checkSparkAnswerAndOperator(
            s"SELECT CASE id WHEN NULL THEN 0 WHEN 1 THEN 1111 WHEN 2 THEN 2222 ELSE 3333 END FROM $table")
        }
      }
    }
  }

  test("not") {
    Seq(false, true).foreach { dictionary =>
      withSQLConf("parquet.enable.dictionary" -> dictionary.toString) {
        val table = "test"
        withTable(table) {
          sql(s"create table $table(col1 int, col2 boolean) using parquet")
          sql(s"insert into $table values(1, false), (2, true), (3, true), (3, false)")
          checkSparkAnswerAndOperator(s"SELECT col1, col2, NOT(col2), !(col2) FROM $table")
        }
      }
    }
  }

  test("negative") {
    Seq(false, true).foreach { dictionary =>
      withSQLConf("parquet.enable.dictionary" -> dictionary.toString) {
        val table = "test"
        withTable(table) {
          sql(s"create table $table(col1 int) using parquet")
          sql(s"insert into $table values(1), (2), (3), (3)")
          checkSparkAnswerAndOperator(s"SELECT negative(col1), -(col1) FROM $table")
        }
      }
    }
  }

  test("conditional expressions") {
    Seq(false, true).foreach { dictionary =>
      withSQLConf("parquet.enable.dictionary" -> dictionary.toString) {
        val table = "test1"
        withTable(table) {
          sql(s"create table $table(c1 int, c2 string, c3 int) using parquet")
          sql(
            s"insert into $table values(1, 'comet', 1), (2, 'comet', 3), (null, 'spark', 4)," +
              " (null, null, 4), (2, 'spark', 3), (2, 'comet', 3)")
          checkSparkAnswerAndOperator(s"SELECT if (c1 < 2, 1111, 2222) FROM $table")
          checkSparkAnswerAndOperator(s"SELECT if (c1 < c3, 1111, 2222) FROM $table")
          checkSparkAnswerAndOperator(
            s"SELECT if (c2 == 'comet', 'native execution', 'non-native execution') FROM $table")
        }
      }
    }
  }

  test("basic arithmetic") {
    withSQLConf("parquet.enable.dictionary" -> "false") {
      withParquetTable((1 until 10).map(i => (i, i + 1)), "tbl", false) {
        checkSparkAnswerAndOperator("SELECT _1 + _2, _1 - _2, _1 * _2, _1 / _2, _1 % _2 FROM tbl")
      }
    }

    withSQLConf("parquet.enable.dictionary" -> "false") {
      withParquetTable((1 until 10).map(i => (i.toFloat, i.toFloat + 0.5)), "tbl", false) {
        checkSparkAnswerAndOperator("SELECT _1 + _2, _1 - _2, _1 * _2, _1 / _2, _1 % _2 FROM tbl")
      }
    }

    withSQLConf("parquet.enable.dictionary" -> "false") {
      withParquetTable((1 until 10).map(i => (i.toDouble, i.toDouble + 0.5d)), "tbl", false) {
        checkSparkAnswerAndOperator("SELECT _1 + _2, _1 - _2, _1 * _2, _1 / _2, _1 % _2 FROM tbl")
      }
    }
  }

  test("date partition column does not forget date type") {
    withTable("t1") {
      sql("CREATE TABLE t1(flag LONG, cal_dt DATE) USING PARQUET PARTITIONED BY (cal_dt)")
      sql("""
            |INSERT INTO t1 VALUES
            |(2, date'2021-06-27'),
            |(2, date'2021-06-28'),
            |(2, date'2021-06-29'),
            |(2, date'2021-06-30')""".stripMargin)
      checkSparkAnswerAndOperator(sql("SELECT CAST(cal_dt as STRING) FROM t1"))
      checkSparkAnswer("SHOW PARTITIONS t1")
    }
  }

  test("Year") {
    Seq(false, true).foreach { dictionary =>
      withSQLConf("parquet.enable.dictionary" -> dictionary.toString) {
        val table = "test"
        withTable(table) {
          sql(s"create table $table(col timestamp) using parquet")
          sql(s"insert into $table values (now()), (null)")
          checkSparkAnswerAndOperator(s"SELECT year(col) FROM $table")
        }
      }
    }
  }

  test("Decimal binary ops multiply is aligned to Spark") {
    assume(isSpark34Plus)
    Seq(true, false).foreach { allowPrecisionLoss =>
      withSQLConf(
        "spark.sql.decimalOperations.allowPrecisionLoss" -> allowPrecisionLoss.toString) {

        testSingleLineQuery(
          "select cast(1.23456 as decimal(10,9)) c1, cast(2.345678 as decimal(10,9)) c2",
          "select a, b, typeof(a), typeof(b) from (select c1 * 2.345678 a, c2 * c1 b from tbl)",
          s"basic_positive_numbers (allowPrecisionLoss = ${allowPrecisionLoss})")

        testSingleLineQuery(
          "select cast(1.23456 as decimal(10,9)) c1, cast(-2.345678 as decimal(10,9)) c2",
          "select a, b, typeof(a), typeof(b) from (select c1 * -2.345678 a, c2 * c1 b from tbl)",
          s"basic_neg_numbers (allowPrecisionLoss = ${allowPrecisionLoss})")

        testSingleLineQuery(
          "select cast(1.23456 as decimal(10,9)) c1, cast(0 as decimal(10,9)) c2",
          "select a, b, typeof(a), typeof(b) from (select c1 * 0.0 a, c2 * c1 b from tbl)",
          s"zero (allowPrecisionLoss = ${allowPrecisionLoss})")

        testSingleLineQuery(
          "select cast(1.23456 as decimal(10,9)) c1, cast(1 as decimal(10,9)) c2",
          "select a, b, typeof(a), typeof(b) from (select c1 * 1.0 a, c2 * c1 b from tbl)",
          s"identity (allowPrecisionLoss = ${allowPrecisionLoss})")

        testSingleLineQuery(
          "select cast(123456789.1234567890 as decimal(20,10)) c1, cast(987654321.9876543210 as decimal(20,10)) c2",
          "select a, b, typeof(a), typeof(b) from (select c1 * cast(987654321.9876543210 as decimal(20,10)) a, c2 * c1 b from tbl)",
          s"large_numbers (allowPrecisionLoss = ${allowPrecisionLoss})")

        testSingleLineQuery(
          "select cast(0.00000000123456789 as decimal(20,19)) c1, cast(0.00000000987654321 as decimal(20,19)) c2",
          "select a, b, typeof(a), typeof(b) from (select c1 * cast(0.00000000987654321 as decimal(20,19)) a, c2 * c1 b from tbl)",
          s"small_numbers (allowPrecisionLoss = ${allowPrecisionLoss})")

        testSingleLineQuery(
          "select cast(64053151420411946063694043751862251568 as decimal(38,0)) c1, cast(12345 as decimal(10,0)) c2",
          "select a, b, typeof(a), typeof(b) from (select c1 * cast(12345 as decimal(10,0)) a, c2 * c1 b from tbl)",
          s"overflow_precision (allowPrecisionLoss = ${allowPrecisionLoss})")

        testSingleLineQuery(
          "select cast(6.4053151420411946063694043751862251568 as decimal(38,37)) c1, cast(1.2345 as decimal(10,9)) c2",
          "select a, b, typeof(a), typeof(b) from (select c1 * cast(1.2345 as decimal(10,9)) a, c2 * c1 b from tbl)",
          s"overflow_scale (allowPrecisionLoss = ${allowPrecisionLoss})")

        testSingleLineQuery(
          """
            |select cast(6.4053151420411946063694043751862251568 as decimal(38,37)) c1, cast(1.2345 as decimal(10,9)) c2
            |union all
            |select cast(1.23456 as decimal(10,9)) c1, cast(1 as decimal(10,9)) c2
            |""".stripMargin,
          "select a, typeof(a) from (select c1 * c2 a from tbl)",
          s"mixed_errs_and_results (allowPrecisionLoss = ${allowPrecisionLoss})")
      }
    }
  }

  test("Decimal random number tests") {
    assume(isSpark34Plus) // Only Spark 3.4+ has the fix for SPARK-45786
    val rand = scala.util.Random
    def makeNum(p: Int, s: Int): String = {
      val int1 = rand.nextLong()
      val int2 = rand.nextLong().abs
      val frac1 = rand.nextLong().abs
      val frac2 = rand.nextLong().abs
      s"$int1$int2".take(p - s + (int1 >>> 63).toInt) + "." + s"$frac1$frac2".take(s)
    }

    val table = "test"
    (0 until 10).foreach { _ =>
      val p1 = rand.nextInt(38) + 1 // 1 <= p1 <= 38
      val s1 = rand.nextInt(p1 + 1) // 0 <= s1 <= p1
      val p2 = rand.nextInt(38) + 1
      val s2 = rand.nextInt(p2 + 1)

      withTable(table) {
        sql(s"create table $table(a decimal($p1, $s1), b decimal($p2, $s2)) using parquet")
        val values =
          (0 until 10).map(_ => s"(${makeNum(p1, s1)}, ${makeNum(p2, s2)})").mkString(",")
        sql(s"insert into $table values $values")
        Seq(true, false).foreach { allowPrecisionLoss =>
          withSQLConf(
            "spark.sql.decimalOperations.allowPrecisionLoss" -> allowPrecisionLoss.toString) {
            val a = makeNum(p1, s1)
            val b = makeNum(p2, s2)
            var ops = Seq("+", "-", "*", "/", "%")
            for (op <- ops) {
              checkSparkAnswerAndOperator(s"select a, b, a $op b from $table")
              checkSparkAnswerAndOperator(s"select $a, b, $a $op b from $table")
              checkSparkAnswerAndOperator(s"select a, $b, a $op $b from $table")
              checkSparkAnswerAndOperator(
                s"select $a, $b, decimal($a) $op decimal($b) from $table")
            }
          }
        }
      }
    }
  }

  test("test cast utf8 to boolean as compatible with Spark") {
    def testCastedColumn(inputValues: Seq[String]): Unit = {
      val table = "test_table"
      withTable(table) {
        val values = inputValues.map(x => s"('$x')").mkString(",")
        sql(s"create table $table(base_column char(20)) using parquet")
        sql(s"insert into $table values $values")
        checkSparkAnswerAndOperator(
          s"select base_column, cast(base_column as boolean) as casted_column from $table")
      }
    }

    // Supported boolean values as true by both Arrow and Spark
    testCastedColumn(inputValues = Seq("t", "true", "y", "yes", "1", "T", "TrUe", "Y", "YES"))
    // Supported boolean values as false by both Arrow and Spark
    testCastedColumn(inputValues = Seq("f", "false", "n", "no", "0", "F", "FaLSe", "N", "No"))
    // Supported boolean values by Arrow but not Spark
    testCastedColumn(inputValues =
      Seq("TR", "FA", "tr", "tru", "ye", "on", "fa", "fal", "fals", "of", "off"))
    // Invalid boolean casting values for Arrow and Spark
    testCastedColumn(inputValues = Seq("car", "Truck"))
  }

  test("explain comet") {
    assume(isSpark34Plus)
    withSQLConf(
      SQLConf.ANSI_ENABLED.key -> "false",
      SQLConf.COALESCE_PARTITIONS_ENABLED.key -> "true",
      CometConf.COMET_ENABLED.key -> "true",
      CometConf.COMET_EXEC_ENABLED.key -> "true",
      CometConf.COMET_EXEC_SHUFFLE_ENABLED.key -> "false",
      EXTENDED_EXPLAIN_PROVIDERS_KEY -> "org.apache.comet.ExtendedExplainInfo") {
      val table = "test"
      withTable(table) {
        sql(s"create table $table(c0 int, c1 int , c2 float) using parquet")
        sql(s"insert into $table values(0, 1, 100.000001)")

        Seq(
          (
            s"SELECT cast(make_interval(c0, c1, c0, c1, c0, c0, c2) as string) as C from $table",
            Set("make_interval is not supported")),
          (
            "SELECT "
              + "date_part('YEAR', make_interval(c0, c1, c0, c1, c0, c0, c2))"
              + " + "
              + "date_part('MONTH', make_interval(c0, c1, c0, c1, c0, c0, c2))"
              + s" as yrs_and_mths from $table",
            Set(
              "extractintervalyears is not supported",
              "extractintervalmonths is not supported")),
          (
            s"SELECT sum(c0), sum(c2) from $table group by c1",
            Set(
              "HashAggregate is not native because the following children are not native (AQEShuffleRead)",
              "HashAggregate is not native because the following children are not native (Exchange)",
              "Comet shuffle is not enabled: spark.comet.exec.shuffle.enabled is not enabled")),
          (
            "SELECT A.c1, A.sum_c0, A.sum_c2, B.casted from "
              + s"(SELECT c1, sum(c0) as sum_c0, sum(c2) as sum_c2 from $table group by c1) as A, "
              + s"(SELECT c1, cast(make_interval(c0, c1, c0, c1, c0, c0, c2) as string) as casted from $table) as B "
              + "where A.c1 = B.c1 ",
            Set(
              "Comet shuffle is not enabled: spark.comet.exec.shuffle.enabled is not enabled",
              "make_interval is not supported",
              "HashAggregate is not native because the following children are not native (AQEShuffleRead)",
              "HashAggregate is not native because the following children are not native (Exchange)",
              "Project is not native because the following children are not native (BroadcastHashJoin)",
              "BroadcastHashJoin is not enabled because the following children are not native" +
                " (BroadcastExchange, Project)")))
          .foreach(test => {
            val qry = test._1
            val expected = test._2
            val df = sql(qry)
            df.collect() // force an execution
            checkSparkAnswerAndCompareExplainPlan(df, expected)
          })
      }
    }
  }

  test("hash functions") {
    Seq(true, false).foreach { dictionary =>
      withSQLConf(
        "parquet.enable.dictionary" -> dictionary.toString,
        CometConf.COMET_CAST_ALLOW_INCOMPATIBLE.key -> "true") {
        val table = "test"
        withTable(table) {
          sql(s"create table $table(col string, a int, b float) using parquet")
          sql(s"""
              |insert into $table values
              |('Spark SQL  ', 10, 1.2), (NULL, NULL, NULL), ('', 0, 0.0), ('苹果手机', NULL, 3.999999)
              |, ('Spark SQL  ', 10, 1.2), (NULL, NULL, NULL), ('', 0, 0.0), ('苹果手机', NULL, 3.999999)
              |""".stripMargin)
          checkSparkAnswerAndOperator("""
              |select
              |md5(col), md5(cast(a as string)), md5(cast(b as string)),
              |hash(col), hash(col, 1), hash(col, 0), hash(col, a, b), hash(b, a, col),
              |xxhash64(col), xxhash64(col, 1), xxhash64(col, 0), xxhash64(col, a, b), xxhash64(b, a, col),
              |sha2(col, 0), sha2(col, 256), sha2(col, 224), sha2(col, 384), sha2(col, 512), sha2(col, 128)
              |from test
              |""".stripMargin)
        }
      }
    }
  }

  test("hash functions with random input") {
    val dataGen = DataGenerator.DEFAULT
    // sufficient number of rows to create dictionary encoded ArrowArray.
    val randomNumRows = 1000

    val whitespaceChars = " \t\r\n"
    val timestampPattern = "0123456789/:T" + whitespaceChars
    Seq(true, false).foreach { dictionary =>
      withSQLConf(
        "parquet.enable.dictionary" -> dictionary.toString,
        CometConf.COMET_CAST_ALLOW_INCOMPATIBLE.key -> "true") {
        val table = "test"
        withTable(table) {
          sql(s"create table $table(col string, a int, b float) using parquet")
          val tableSchema = spark.table(table).schema
          val rows = dataGen.generateRows(
            randomNumRows,
            tableSchema,
            Some(() => dataGen.generateString(timestampPattern, 6)))
          val data = spark.createDataFrame(spark.sparkContext.parallelize(rows), tableSchema)
          data.write
            .mode("append")
            .insertInto(table)
          // with random generated data
          // disable cast(b as string) for now, as the cast from float to string may produce incompatible result
          checkSparkAnswerAndOperator("""
              |select
              |md5(col), md5(cast(a as string)), --md5(cast(b as string)),
              |hash(col), hash(col, 1), hash(col, 0), hash(col, a, b), hash(b, a, col),
              |xxhash64(col), xxhash64(col, 1), xxhash64(col, 0), xxhash64(col, a, b), xxhash64(b, a, col),
              |sha2(col, 0), sha2(col, 256), sha2(col, 224), sha2(col, 384), sha2(col, 512), sha2(col, 128)
              |from test
              |""".stripMargin)
        }
      }
    }
  }
  test("unary negative integer overflow test") {
    def withAnsiMode(enabled: Boolean)(f: => Unit): Unit = {
      withSQLConf(
        SQLConf.ANSI_ENABLED.key -> enabled.toString,
        CometConf.COMET_ANSI_MODE_ENABLED.key -> enabled.toString,
        CometConf.COMET_ENABLED.key -> "true",
        CometConf.COMET_EXEC_ENABLED.key -> "true")(f)
    }

    def checkOverflow(query: String, dtype: String): Unit = {
      checkSparkMaybeThrows(sql(query)) match {
        case (Some(sparkException), Some(cometException)) =>
          assert(sparkException.getMessage.contains(dtype + " overflow"))
          assert(cometException.getMessage.contains(dtype + " overflow"))
        case (None, None) => checkSparkAnswerAndOperator(sql(query))
        case (None, Some(ex)) =>
          fail("Comet threw an exception but Spark did not " + ex.getMessage)
        case (Some(_), None) =>
          fail("Spark threw an exception but Comet did not")
      }
    }

    def runArrayTest(query: String, dtype: String, path: String): Unit = {
      withParquetTable(path, "t") {
        withAnsiMode(enabled = false) {
          checkSparkAnswerAndOperator(sql(query))
        }
        withAnsiMode(enabled = true) {
          checkOverflow(query, dtype)
        }
      }
    }

    withTempDir { dir =>
      // Array values test
      val dataTypes = Seq(
        ("array_test.parquet", Seq(Int.MaxValue, Int.MinValue).toDF("a"), "integer"),
        ("long_array_test.parquet", Seq(Long.MaxValue, Long.MinValue).toDF("a"), "long"),
        ("short_array_test.parquet", Seq(Short.MaxValue, Short.MinValue).toDF("a"), ""),
        ("byte_array_test.parquet", Seq(Byte.MaxValue, Byte.MinValue).toDF("a"), ""))

      dataTypes.foreach { case (fileName, df, dtype) =>
        val path = new Path(dir.toURI.toString, fileName).toString
        df.write.mode("overwrite").parquet(path)
        val query = "select a, -a from t"
        runArrayTest(query, dtype, path)
      }

      withParquetTable((0 until 5).map(i => (i % 5, i % 3)), "tbl") {
        withAnsiMode(enabled = true) {
          // interval test without cast
          val longDf = Seq(Long.MaxValue, Long.MaxValue, 2)
          val yearMonthDf = Seq(Int.MaxValue, Int.MaxValue, 2)
            .map(Period.ofMonths)
          val dayTimeDf = Seq(106751991L, 106751991L, 2L)
            .map(Duration.ofDays)
          Seq(longDf, yearMonthDf, dayTimeDf).foreach { _ =>
            checkOverflow("select -(_1) FROM tbl", "")
          }
        }
      }

      // scalar tests
      withParquetTable((0 until 5).map(i => (i % 5, i % 3)), "tbl") {
        withSQLConf(
          "spark.sql.optimizer.excludedRules" -> "org.apache.spark.sql.catalyst.optimizer.ConstantFolding",
          SQLConf.ANSI_ENABLED.key -> "true",
          CometConf.COMET_ANSI_MODE_ENABLED.key -> "true",
          CometConf.COMET_ENABLED.key -> "true",
          CometConf.COMET_EXEC_ENABLED.key -> "true") {
          for (n <- Seq("2147483647", "-2147483648")) {
            checkOverflow(s"select -(cast(${n} as int)) FROM tbl", "integer")
          }
          for (n <- Seq("32767", "-32768")) {
            checkOverflow(s"select -(cast(${n} as short)) FROM tbl", "")
          }
          for (n <- Seq("127", "-128")) {
            checkOverflow(s"select -(cast(${n} as byte)) FROM tbl", "")
          }
          for (n <- Seq("9223372036854775807", "-9223372036854775808")) {
            checkOverflow(s"select -(cast(${n} as long)) FROM tbl", "long")
          }
          for (n <- Seq("3.4028235E38", "-3.4028235E38")) {
            checkOverflow(s"select -(cast(${n} as float)) FROM tbl", "float")
          }
        }
      }
    }
  }

  test("readSidePadding") {
    // https://stackoverflow.com/a/46290728
    val table = "test"
    withTable(table) {
      sql(s"create table $table(col1 CHAR(2)) using parquet")
      sql(s"insert into $table values('é')") // unicode 'e\\u{301}'
      sql(s"insert into $table values('é')") // unicode '\\u{e9}'
      sql(s"insert into $table values('')")
      sql(s"insert into $table values('ab')")

      checkSparkAnswerAndOperator(s"SELECT * FROM $table")
    }
  }

  test("isnan") {
    Seq("true", "false").foreach { dictionary =>
      withSQLConf("parquet.enable.dictionary" -> dictionary) {
        withParquetTable(
          Seq(Some(1.0), Some(Double.NaN), None).map(i => Tuple1(i)),
          "tbl",
          withDictionary = dictionary.toBoolean) {
          checkSparkAnswerAndOperator("SELECT isnan(_1), isnan(cast(_1 as float)) FROM tbl")
          // Use inside a nullable statement to make sure isnan has correct behavior for null input
          checkSparkAnswerAndOperator(
            "SELECT CASE WHEN (_1 > 0) THEN NULL ELSE isnan(_1) END FROM tbl")
        }
      }
    }
  }

  test("named_struct") {
    Seq(true, false).foreach { dictionaryEnabled =>
      withTempDir { dir =>
        val path = new Path(dir.toURI.toString, "test.parquet")
        makeParquetFileAllTypes(path, dictionaryEnabled = dictionaryEnabled, 10000)
        withParquetTable(path.toString, "tbl") {
          checkSparkAnswerAndOperator("SELECT named_struct('a', _1, 'b', _2) FROM tbl")
          checkSparkAnswerAndOperator("SELECT named_struct('a', _1, 'b', 2) FROM tbl")
          checkSparkAnswerAndOperator(
            "SELECT named_struct('a', named_struct('b', _1, 'c', _2)) FROM tbl")
        }
      }
    }
  }

  test("named_struct with duplicate field names") {
    Seq(true, false).foreach { dictionaryEnabled =>
      withTempDir { dir =>
        val path = new Path(dir.toURI.toString, "test.parquet")
        makeParquetFileAllTypes(path, dictionaryEnabled = dictionaryEnabled, 10000)
        withParquetTable(path.toString, "tbl") {
          checkSparkAnswerAndOperator(
            "SELECT named_struct('a', _1, 'a', _2) FROM tbl",
            classOf[ProjectExec])
          checkSparkAnswerAndOperator(
            "SELECT named_struct('a', _1, 'a', 2) FROM tbl",
            classOf[ProjectExec])
          checkSparkAnswerAndOperator(
            "SELECT named_struct('a', named_struct('b', _1, 'b', _2)) FROM tbl",
            classOf[ProjectExec])
        }
      }
    }
  }

  test("to_json") {
    Seq(true, false).foreach { dictionaryEnabled =>
      withParquetTable(
        (0 until 100).map(i => {
          val str = if (i % 2 == 0) {
            "even"
          } else {
            "odd"
          }
          (i.toByte, i.toShort, i, i.toLong, i * 1.2f, -i * 1.2d, str, i.toString)
        }),
        "tbl",
        withDictionary = dictionaryEnabled) {

        val fields = Range(1, 8).map(n => s"'col$n', _$n").mkString(", ")

        checkSparkAnswerAndOperator(s"SELECT to_json(named_struct($fields)) FROM tbl")
        checkSparkAnswerAndOperator(
          s"SELECT to_json(named_struct('nested', named_struct($fields))) FROM tbl")
      }
    }
  }

  test("to_json escaping of field names and string values") {
    val gen = new DataGenerator(new Random(42))
    val chars = "\\'\"abc\t\r\n\f\b"
    Seq(true, false).foreach { dictionaryEnabled =>
      withParquetTable(
        (0 until 100).map(i => {
          val str1 = gen.generateString(chars, 8)
          val str2 = gen.generateString(chars, 8)
          (i.toString, str1, str2)
        }),
        "tbl",
        withDictionary = dictionaryEnabled) {

        val fields = Range(1, 3)
          .map(n => {
            val columnName = s"""column "$n""""
            s"'$columnName', _$n"
          })
          .mkString(", ")

        checkSparkAnswerAndOperator(
          """SELECT 'column "1"' x, """ +
            s"to_json(named_struct($fields)) FROM tbl ORDER BY x")
      }
    }
  }

  test("to_json unicode") {
    Seq(true, false).foreach { dictionaryEnabled =>
      withParquetTable(
        (0 until 100).map(i => {
          (i.toString, "\uD83E\uDD11", "\u018F")
        }),
        "tbl",
        withDictionary = dictionaryEnabled) {

        val fields = Range(1, 3)
          .map(n => {
            val columnName = s"""column "$n""""
            s"'$columnName', _$n"
          })
          .mkString(", ")

        checkSparkAnswerAndOperator(
          """SELECT 'column "1"' x, """ +
            s"to_json(named_struct($fields)) FROM tbl ORDER BY x")
      }
    }
  }

  test("struct and named_struct with dictionary") {
    Seq(true, false).foreach { dictionaryEnabled =>
      withParquetTable(
        (0 until 100).map(i =>
          (
            i,
            if (i % 2 == 0) { "even" }
            else { "odd" })),
        "tbl",
        withDictionary = dictionaryEnabled) {
        checkSparkAnswerAndOperator("SELECT struct(_1, _2) FROM tbl")
        checkSparkAnswerAndOperator("SELECT named_struct('a', _1, 'b', _2) FROM tbl")
      }
    }
  }

  test("get_struct_field") {
    Seq("", "parquet").foreach { v1List =>
      withSQLConf(
        SQLConf.USE_V1_SOURCE_LIST.key -> v1List,
        CometConf.COMET_NATIVE_SCAN_ENABLED.key -> "false",
        CometConf.COMET_CONVERT_FROM_PARQUET_ENABLED.key -> "true") {
        withTempPath { dir =>
          var df = spark
            .range(5)
            // Add both a null struct and null inner value
            .select(
              when(
                col("id") > 1,
                struct(
                  when(col("id") > 2, col("id")).alias("id"),
                  when(col("id") > 2, struct(when(col("id") > 3, col("id")).alias("id")))
                    .as("nested2")))
                .alias("nested1"))

          df.write.parquet(dir.toString())

          df = spark.read.parquet(dir.toString())
          checkSparkAnswerAndOperator(df.select("nested1.id"))
          checkSparkAnswerAndOperator(df.select("nested1.nested2.id"))
        }
      }
    }
  }

<<<<<<< HEAD
  test("get_struct_field - select primitive fields") {
=======
  ignore("get_struct_field - select primitive fields") {
>>>>>>> 9c1f0ee1
    withTempPath { dir =>
      // create input file with Comet disabled
      withSQLConf(CometConf.COMET_ENABLED.key -> "false") {
        val df = spark
          .range(5)
          // Add both a null struct and null inner value
          .select(when(col("id") > 1, struct(when(col("id") > 2, col("id")).alias("id")))
            .alias("nested1"))

        df.write.parquet(dir.toString())
      }
<<<<<<< HEAD
      val df = spark.read.parquet(dir.toString()).select("nested1.id")
      // Comet's original scan does not support structs.
      // The plan will have a Comet Scan only if scan impl is native_full or native_recordbatch
      if (!CometConf.COMET_NATIVE_SCAN_IMPL.get().equals(CometConf.SCAN_NATIVE_COMET)) {
        checkSparkAnswerAndOperator(df)
      } else {
        checkSparkAnswer(df)
      }
    }
  }

  test("get_struct_field - select subset of struct") {
=======

      Seq("", "parquet").foreach { v1List =>
        withSQLConf(SQLConf.USE_V1_SOURCE_LIST.key -> v1List) {
          val df = spark.read.parquet(dir.toString())
          checkSparkAnswerAndOperator(df.select("nested1.id"))
        }
      }
    }
  }

  ignore("get_struct_field - select subset of struct") {
>>>>>>> 9c1f0ee1
    withTempPath { dir =>
      // create input file with Comet disabled
      withSQLConf(CometConf.COMET_ENABLED.key -> "false") {
        val df = spark
          .range(5)
          // Add both a null struct and null inner value
          .select(
            when(
              col("id") > 1,
              struct(
                when(col("id") > 2, col("id")).alias("id"),
                when(col("id") > 2, struct(when(col("id") > 3, col("id")).alias("id")))
                  .as("nested2")))
              .alias("nested1"))

        df.write.parquet(dir.toString())
      }

<<<<<<< HEAD
      val df = spark.read.parquet(dir.toString())
      // Comet's original scan does not support structs.
      // The plan will have a Comet Scan only if scan impl is native_full or native_recordbatch
      if (!CometConf.COMET_NATIVE_SCAN_IMPL.get().equals(CometConf.SCAN_NATIVE_COMET)) {
        checkSparkAnswerAndOperator(df.select("nested1.id"))
        checkSparkAnswerAndOperator(df.select("nested1.nested2"))
        checkSparkAnswerAndOperator(df.select("nested1.nested2.id"))
        checkSparkAnswerAndOperator(df.select("nested1.id", "nested1.nested2.id"))
      } else {
        checkSparkAnswer(df.select("nested1.id"))
        checkSparkAnswer(df.select("nested1.nested2"))
        checkSparkAnswer(df.select("nested1.nested2.id"))
        checkSparkAnswer(df.select("nested1.id", "nested1.nested2.id"))
      }
    }
  }

  test("get_struct_field - read entire struct") {
=======
      Seq("", "parquet").foreach { v1List =>
        withSQLConf(SQLConf.USE_V1_SOURCE_LIST.key -> v1List) {
          val df = spark.read.parquet(dir.toString())
          checkSparkAnswerAndOperator(df.select("nested1.id"))
          checkSparkAnswerAndOperator(df.select("nested1.nested2"))
          checkSparkAnswerAndOperator(df.select("nested1.nested2.id"))
          checkSparkAnswerAndOperator(df.select("nested1.id", "nested1.nested2.id"))
        }
      }
    }
  }

  ignore("get_struct_field - read entire struct") {
>>>>>>> 9c1f0ee1
    withTempPath { dir =>
      // create input file with Comet disabled
      withSQLConf(CometConf.COMET_ENABLED.key -> "false") {
        val df = spark
          .range(5)
          // Add both a null struct and null inner value
          .select(
            when(
              col("id") > 1,
              struct(
                when(col("id") > 2, col("id")).alias("id"),
                when(col("id") > 2, struct(when(col("id") > 3, col("id")).alias("id")))
                  .as("nested2")))
              .alias("nested1"))

        df.write.parquet(dir.toString())
      }

<<<<<<< HEAD
      val df = spark.read.parquet(dir.toString()).select("nested1.id")
      // Comet's original scan does not support structs.
      // The plan will have a Comet Scan only if scan impl is native_full or native_recordbatch
      if (!CometConf.COMET_NATIVE_SCAN_IMPL.get().equals(CometConf.SCAN_NATIVE_COMET)) {
        checkSparkAnswerAndOperator(df)
      } else {
        checkSparkAnswer(df)
=======
      Seq("", "parquet").foreach { v1List =>
        withSQLConf(SQLConf.USE_V1_SOURCE_LIST.key -> v1List) {
          val df = spark.read.parquet(dir.toString())
          checkSparkAnswerAndOperator(df.select("nested1"))
        }
>>>>>>> 9c1f0ee1
      }
    }
  }

  ignore("read map[int, int] from parquet") {
    withTempPath { dir =>
      // create input file with Comet disabled
      withSQLConf(CometConf.COMET_ENABLED.key -> "false") {
        val df = spark
          .range(5)
          // Spark does not allow null as a key but does allow null as a
          // value, and the entire map be null
          .select(
            when(col("id") > 1, map(col("id"), when(col("id") > 2, col("id")))).alias("map1"))
        df.write.parquet(dir.toString())
      }

      Seq("", "parquet").foreach { v1List =>
        withSQLConf(SQLConf.USE_V1_SOURCE_LIST.key -> v1List) {
          val df = spark.read.parquet(dir.toString())
          checkSparkAnswerAndOperator(df.select("map1"))
          checkSparkAnswerAndOperator(df.select(map_keys(col("map1"))))
          checkSparkAnswerAndOperator(df.select(map_values(col("map1"))))
        }
      }
    }
  }

  ignore("read array[int] from parquet") {
    withTempPath { dir =>
      // create input file with Comet disabled
      withSQLConf(CometConf.COMET_ENABLED.key -> "false") {
        val df = spark
          .range(5)
          // Spark does not allow null as a key but does allow null as a
          // value, and the entire map be null
          .select(when(col("id") > 1, sequence(lit(0), col("id") * 2)).alias("array1"))
        df.write.parquet(dir.toString())
      }

      Seq("", "parquet").foreach { v1List =>
        withSQLConf(SQLConf.USE_V1_SOURCE_LIST.key -> v1List) {
          val df = spark.read.parquet(dir.toString())
          checkSparkAnswerAndOperator(df.select("array1"))
          checkSparkAnswerAndOperator(df.select(element_at(col("array1"), lit(1))))
        }
      }
    }
  }

<<<<<<< HEAD
  test("get_struct_field with DataFusion ParquetExec - simple case") {
    withTempPath { dir =>
      // create input file with Comet disabled
      withSQLConf(CometConf.COMET_ENABLED.key -> "false") {
        val df = spark
          .range(5)
          // Add both a null struct and null inner value
          .select(when(col("id") > 1, struct(when(col("id") > 2, col("id")).alias("id")))
            .alias("nested1"))

        df.write.parquet(dir.toString())
      }

      Seq("parquet").foreach { v1List =>
        withSQLConf(
          SQLConf.USE_V1_SOURCE_LIST.key -> v1List,
          CometConf.COMET_ENABLED.key -> "true",
          CometConf.COMET_NATIVE_SCAN_IMPL.key -> CometConf.SCAN_NATIVE_DATAFUSION,
          CometConf.COMET_EXPLAIN_FALLBACK_ENABLED.key -> "true") {

          val df = spark.read.parquet(dir.toString())
          checkSparkAnswerAndOperator(df.select("nested1.id"))
        }
      }
    }
  }

  test("get_struct_field with DataFusion ParquetExec - select subset of struct") {
    withTempPath { dir =>
      // create input file with Comet disabled
      withSQLConf(CometConf.COMET_ENABLED.key -> "false") {
        val df = spark
          .range(5)
          // Add both a null struct and null inner value
          .select(
            when(
              col("id") > 1,
              struct(
                when(col("id") > 2, col("id")).alias("id"),
                when(col("id") > 2, struct(when(col("id") > 3, col("id")).alias("id")))
                  .as("nested2")))
              .alias("nested1"))

        df.write.parquet(dir.toString())
      }

      Seq("parquet").foreach { v1List =>
        withSQLConf(
          SQLConf.USE_V1_SOURCE_LIST.key -> v1List,
          CometConf.COMET_ENABLED.key -> "true",
          CometConf.COMET_NATIVE_SCAN_IMPL.key -> CometConf.SCAN_NATIVE_DATAFUSION,
          CometConf.COMET_EXPLAIN_FALLBACK_ENABLED.key -> "true") {

          val df = spark.read.parquet(dir.toString())

          checkSparkAnswerAndOperator(df.select("nested1.id"))

          checkSparkAnswerAndOperator(df.select("nested1.id", "nested1.nested2.id"))

          // unsupported cast from Int64 to Struct([Field { name: "id", data_type: Int64, ...
          // checkSparkAnswerAndOperator(df.select("nested1.nested2.id"))
        }
      }
    }
  }

  // TODO this is not using DataFusion's ParquetExec for some reason
  ignore("get_struct_field with DataFusion ParquetExec - read entire struct") {
    withTempPath { dir =>
      // create input file with Comet disabled
      withSQLConf(CometConf.COMET_ENABLED.key -> "false") {
        val df = spark
          .range(5)
          // Add both a null struct and null inner value
          .select(
            when(
              col("id") > 1,
              struct(
                when(col("id") > 2, col("id")).alias("id"),
                when(col("id") > 2, struct(when(col("id") > 3, col("id")).alias("id")))
                  .as("nested2")))
              .alias("nested1"))

        df.write.parquet(dir.toString())
      }

      Seq("parquet").foreach { v1List =>
        withSQLConf(
          SQLConf.USE_V1_SOURCE_LIST.key -> v1List,
          CometConf.COMET_ENABLED.key -> "true",
          CometConf.COMET_EXPLAIN_FALLBACK_ENABLED.key -> "true") {

          val df = spark.read.parquet(dir.toString())
          checkSparkAnswerAndOperator(df.select("nested1"))
        }
      }
    }
  }

=======
>>>>>>> 9c1f0ee1
  test("CreateArray") {
    Seq(true, false).foreach { dictionaryEnabled =>
      withTempDir { dir =>
        val path = new Path(dir.toURI.toString, "test.parquet")
        makeParquetFileAllTypes(path, dictionaryEnabled = dictionaryEnabled, 10000)
        val df = spark.read.parquet(path.toString)
        checkSparkAnswerAndOperator(df.select(array(col("_2"), col("_3"), col("_4"))))
        checkSparkAnswerAndOperator(df.select(array(col("_4"), col("_11"), lit(null))))
        checkSparkAnswerAndOperator(
          df.select(array(array(col("_4")), array(col("_4"), lit(null)))))
        checkSparkAnswerAndOperator(df.select(array(col("_8"), col("_13"))))
        // This ends up returning empty strings instead of nulls for the last element
        checkSparkAnswerAndOperator(df.select(array(col("_8"), col("_13"), lit(null))))
        checkSparkAnswerAndOperator(df.select(array(array(col("_8")), array(col("_13")))))
        checkSparkAnswerAndOperator(df.select(array(col("_8"), col("_8"), lit(null))))
        checkSparkAnswerAndOperator(df.select(array(struct("_4"), struct("_4"))))
        checkSparkAnswerAndOperator(
          df.select(array(struct(col("_8").alias("a")), struct(col("_13").alias("a")))))
      }
    }
  }

  test("ListExtract") {
    def assertBothThrow(df: DataFrame): Unit = {
      checkSparkMaybeThrows(df) match {
        case (Some(_), Some(_)) => ()
        case (spark, comet) =>
          fail(
            s"Expected Spark and Comet to throw exception, but got\nSpark: $spark\nComet: $comet")
      }
    }

    Seq(true, false).foreach { dictionaryEnabled =>
      withTempDir { dir =>
        val path = new Path(dir.toURI.toString, "test.parquet")
        makeParquetFileAllTypes(path, dictionaryEnabled = dictionaryEnabled, 100)

        Seq(true, false).foreach { ansiEnabled =>
          withSQLConf(
            CometConf.COMET_ANSI_MODE_ENABLED.key -> "true",
            SQLConf.ANSI_ENABLED.key -> ansiEnabled.toString(),
            // Prevent the optimizer from collapsing an extract value of a create array
            SQLConf.OPTIMIZER_EXCLUDED_RULES.key -> SimplifyExtractValueOps.ruleName) {
            val df = spark.read.parquet(path.toString)

            val stringArray = df.select(array(col("_8"), col("_8"), lit(null)).alias("arr"))
            checkSparkAnswerAndOperator(
              stringArray
                .select(col("arr").getItem(0), col("arr").getItem(1), col("arr").getItem(2)))

            checkSparkAnswerAndOperator(
              stringArray.select(
                element_at(col("arr"), -3),
                element_at(col("arr"), -2),
                element_at(col("arr"), -1),
                element_at(col("arr"), 1),
                element_at(col("arr"), 2),
                element_at(col("arr"), 3)))

            // 0 is an invalid index for element_at
            assertBothThrow(stringArray.select(element_at(col("arr"), 0)))

            if (ansiEnabled) {
              assertBothThrow(stringArray.select(col("arr").getItem(-1)))
              assertBothThrow(stringArray.select(col("arr").getItem(3)))
              assertBothThrow(stringArray.select(element_at(col("arr"), -4)))
              assertBothThrow(stringArray.select(element_at(col("arr"), 4)))
            } else {
              checkSparkAnswerAndOperator(stringArray.select(col("arr").getItem(-1)))
              checkSparkAnswerAndOperator(stringArray.select(col("arr").getItem(3)))
              checkSparkAnswerAndOperator(stringArray.select(element_at(col("arr"), -4)))
              checkSparkAnswerAndOperator(stringArray.select(element_at(col("arr"), 4)))
            }

            val intArray =
              df.select(when(col("_4").isNotNull, array(col("_4"), col("_4"))).alias("arr"))
            checkSparkAnswerAndOperator(
              intArray
                .select(col("arr").getItem(0), col("arr").getItem(1)))

            checkSparkAnswerAndOperator(
              intArray.select(
                element_at(col("arr"), 1),
                element_at(col("arr"), 2),
                element_at(col("arr"), -1),
                element_at(col("arr"), -2)))
          }
        }
      }
    }
  }

  test("GetArrayStructFields") {
    Seq(true, false).foreach { dictionaryEnabled =>
      withSQLConf(SQLConf.OPTIMIZER_EXCLUDED_RULES.key -> SimplifyExtractValueOps.ruleName) {
        withTempDir { dir =>
          val path = new Path(dir.toURI.toString, "test.parquet")
          makeParquetFileAllTypes(path, dictionaryEnabled = dictionaryEnabled, 10000)
          val df = spark.read
            .parquet(path.toString)
            .select(
              array(struct(col("_2"), col("_3"), col("_4"), col("_8")), lit(null)).alias("arr"))
          checkSparkAnswerAndOperator(df.select("arr._2", "arr._3", "arr._4"))

          val complex = spark.read
            .parquet(path.toString)
            .select(array(struct(struct(col("_4"), col("_8")).alias("nested"))).alias("arr"))

          checkSparkAnswerAndOperator(complex.select(col("arr.nested._4")))
        }
      }
    }
  }

  test("array_append") {
    assume(isSpark34Plus)
    Seq(true, false).foreach { dictionaryEnabled =>
      withTempDir { dir =>
        val path = new Path(dir.toURI.toString, "test.parquet")
        makeParquetFileAllTypes(path, dictionaryEnabled = dictionaryEnabled, 10000)
        spark.read.parquet(path.toString).createOrReplaceTempView("t1");
        checkSparkAnswerAndOperator(spark.sql("Select array_append(array(_1),false) from t1"))
        checkSparkAnswerAndOperator(
          spark.sql("SELECT array_append(array(_2, _3, _4), 4) FROM t1"))
        checkSparkAnswerAndOperator(
          spark.sql("SELECT array_append(array(_2, _3, _4), null) FROM t1"));
        checkSparkAnswerAndOperator(
          spark.sql("SELECT array_append(array(_6, _7), CAST(6.5 AS DOUBLE)) FROM t1"));
        checkSparkAnswerAndOperator(spark.sql("SELECT array_append(array(_8), 'test') FROM t1"));
        checkSparkAnswerAndOperator(spark.sql("SELECT array_append(array(_19), _19) FROM t1"));
        checkSparkAnswerAndOperator(
          spark.sql("SELECT array_append((CASE WHEN _2 =_3 THEN array(_4) END), _4) FROM t1"));
      }
    }
  }

  test("array_prepend") {
    assume(isSpark35Plus) // in Spark 3.5 array_prepend is implemented via array_insert
    Seq(true, false).foreach { dictionaryEnabled =>
      withTempDir { dir =>
        val path = new Path(dir.toURI.toString, "test.parquet")
        makeParquetFileAllTypes(path, dictionaryEnabled = dictionaryEnabled, 10000)
        spark.read.parquet(path.toString).createOrReplaceTempView("t1");
        checkSparkAnswerAndOperator(spark.sql("Select array_prepend(array(_1),false) from t1"))
        checkSparkAnswerAndOperator(
          spark.sql("SELECT array_prepend(array(_2, _3, _4), 4) FROM t1"))
        checkSparkAnswerAndOperator(
          spark.sql("SELECT array_prepend(array(_2, _3, _4), null) FROM t1"));
        checkSparkAnswerAndOperator(
          spark.sql("SELECT array_prepend(array(_6, _7), CAST(6.5 AS DOUBLE)) FROM t1"));
        checkSparkAnswerAndOperator(spark.sql("SELECT array_prepend(array(_8), 'test') FROM t1"));
        checkSparkAnswerAndOperator(spark.sql("SELECT array_prepend(array(_19), _19) FROM t1"));
        checkSparkAnswerAndOperator(
          spark.sql("SELECT array_prepend((CASE WHEN _2 =_3 THEN array(_4) END), _4) FROM t1"));
      }
    }
  }

  test("ArrayInsert") {
    assume(isSpark34Plus)
    Seq(true, false).foreach(dictionaryEnabled =>
      withTempDir { dir =>
        val path = new Path(dir.toURI.toString, "test.parquet")
        makeParquetFileAllTypes(path, dictionaryEnabled, 10000)
        val df = spark.read
          .parquet(path.toString)
          .withColumn("arr", array(col("_4"), lit(null), col("_4")))
          .withColumn("arrInsertResult", expr("array_insert(arr, 1, 1)"))
          .withColumn("arrInsertNegativeIndexResult", expr("array_insert(arr, -1, 1)"))
          .withColumn("arrPosGreaterThanSize", expr("array_insert(arr, 8, 1)"))
          .withColumn("arrNegPosGreaterThanSize", expr("array_insert(arr, -8, 1)"))
          .withColumn("arrInsertNone", expr("array_insert(arr, 1, null)"))
        checkSparkAnswerAndOperator(df.select("arrInsertResult"))
        checkSparkAnswerAndOperator(df.select("arrInsertNegativeIndexResult"))
        checkSparkAnswerAndOperator(df.select("arrPosGreaterThanSize"))
        checkSparkAnswerAndOperator(df.select("arrNegPosGreaterThanSize"))
        checkSparkAnswerAndOperator(df.select("arrInsertNone"))
      })
  }

  test("ArrayInsertUnsupportedArgs") {
    // This test checks that the else branch in ArrayInsert
    // mapping to the comet is valid and fallback to spark is working fine.
    assume(isSpark34Plus)
    withTempDir { dir =>
      val path = new Path(dir.toURI.toString, "test.parquet")
      makeParquetFileAllTypes(path, dictionaryEnabled = false, 10000)
      val df = spark.read
        .parquet(path.toString)
        .withColumn("arr", array(col("_4"), lit(null), col("_4")))
        .withColumn("idx", udf((_: Int) => 1).apply(col("_4")))
        .withColumn("arrUnsupportedArgs", expr("array_insert(arr, idx, 1)"))
      checkSparkAnswer(df.select("arrUnsupportedArgs"))
    }
  }
<<<<<<< HEAD
=======

  test("array_contains") {
    withTempDir { dir =>
      val path = new Path(dir.toURI.toString, "test.parquet")
      makeParquetFileAllTypes(path, dictionaryEnabled = false, n = 10000)
      spark.read.parquet(path.toString).createOrReplaceTempView("t1");
      checkSparkAnswerAndOperator(
        spark.sql("SELECT array_contains(array(_2, _3, _4), _2) FROM t1"))
      checkSparkAnswerAndOperator(
        spark.sql("SELECT array_contains((CASE WHEN _2 =_3 THEN array(_4) END), _4) FROM t1"));
    }
  }

  test("array_remove") {
    Seq(true, false).foreach { dictionaryEnabled =>
      withTempDir { dir =>
        val path = new Path(dir.toURI.toString, "test.parquet")
        makeParquetFileAllTypes(path, dictionaryEnabled, 10000)
        spark.read.parquet(path.toString).createOrReplaceTempView("t1")
        checkSparkAnswerAndOperator(
          sql("SELECT array_remove(array(_2, _3,_4), _2) from t1 where _2 is null"))
        checkSparkAnswerAndOperator(
          sql("SELECT array_remove(array(_2, _3,_4), _3) from t1 where _3 is not null"))
        checkSparkAnswerAndOperator(sql(
          "SELECT array_remove(case when _2 = _3 THEN array(_2, _3,_4) ELSE null END, _3) from t1"))
      }
    }
  }
>>>>>>> 9c1f0ee1
}<|MERGE_RESOLUTION|>--- conflicted
+++ resolved
@@ -2201,11 +2201,7 @@
     }
   }
 
-<<<<<<< HEAD
   test("get_struct_field - select primitive fields") {
-=======
-  ignore("get_struct_field - select primitive fields") {
->>>>>>> 9c1f0ee1
     withTempPath { dir =>
       // create input file with Comet disabled
       withSQLConf(CometConf.COMET_ENABLED.key -> "false") {
@@ -2217,7 +2213,6 @@
 
         df.write.parquet(dir.toString())
       }
-<<<<<<< HEAD
       val df = spark.read.parquet(dir.toString()).select("nested1.id")
       // Comet's original scan does not support structs.
       // The plan will have a Comet Scan only if scan impl is native_full or native_recordbatch
@@ -2230,19 +2225,6 @@
   }
 
   test("get_struct_field - select subset of struct") {
-=======
-
-      Seq("", "parquet").foreach { v1List =>
-        withSQLConf(SQLConf.USE_V1_SOURCE_LIST.key -> v1List) {
-          val df = spark.read.parquet(dir.toString())
-          checkSparkAnswerAndOperator(df.select("nested1.id"))
-        }
-      }
-    }
-  }
-
-  ignore("get_struct_field - select subset of struct") {
->>>>>>> 9c1f0ee1
     withTempPath { dir =>
       // create input file with Comet disabled
       withSQLConf(CometConf.COMET_ENABLED.key -> "false") {
@@ -2261,7 +2243,6 @@
         df.write.parquet(dir.toString())
       }
 
-<<<<<<< HEAD
       val df = spark.read.parquet(dir.toString())
       // Comet's original scan does not support structs.
       // The plan will have a Comet Scan only if scan impl is native_full or native_recordbatch
@@ -2280,21 +2261,6 @@
   }
 
   test("get_struct_field - read entire struct") {
-=======
-      Seq("", "parquet").foreach { v1List =>
-        withSQLConf(SQLConf.USE_V1_SOURCE_LIST.key -> v1List) {
-          val df = spark.read.parquet(dir.toString())
-          checkSparkAnswerAndOperator(df.select("nested1.id"))
-          checkSparkAnswerAndOperator(df.select("nested1.nested2"))
-          checkSparkAnswerAndOperator(df.select("nested1.nested2.id"))
-          checkSparkAnswerAndOperator(df.select("nested1.id", "nested1.nested2.id"))
-        }
-      }
-    }
-  }
-
-  ignore("get_struct_field - read entire struct") {
->>>>>>> 9c1f0ee1
     withTempPath { dir =>
       // create input file with Comet disabled
       withSQLConf(CometConf.COMET_ENABLED.key -> "false") {
@@ -2313,7 +2279,6 @@
         df.write.parquet(dir.toString())
       }
 
-<<<<<<< HEAD
       val df = spark.read.parquet(dir.toString()).select("nested1.id")
       // Comet's original scan does not support structs.
       // The plan will have a Comet Scan only if scan impl is native_full or native_recordbatch
@@ -2321,13 +2286,6 @@
         checkSparkAnswerAndOperator(df)
       } else {
         checkSparkAnswer(df)
-=======
-      Seq("", "parquet").foreach { v1List =>
-        withSQLConf(SQLConf.USE_V1_SOURCE_LIST.key -> v1List) {
-          val df = spark.read.parquet(dir.toString())
-          checkSparkAnswerAndOperator(df.select("nested1"))
-        }
->>>>>>> 9c1f0ee1
       }
     }
   }
@@ -2378,7 +2336,6 @@
     }
   }
 
-<<<<<<< HEAD
   test("get_struct_field with DataFusion ParquetExec - simple case") {
     withTempPath { dir =>
       // create input file with Comet disabled
@@ -2478,8 +2435,53 @@
     }
   }
 
-=======
->>>>>>> 9c1f0ee1
+ignore("read map[int, int] from parquet") {
+withTempPath { dir =>
+// create input file with Comet disabled
+withSQLConf(CometConf.COMET_ENABLED.key -> "false") {
+val df = spark
+.range(5)
+// Spark does not allow null as a key but does allow null as a
+// value, and the entire map be null
+.select(
+when(col("id") > 1, map(col("id"), when(col("id") > 2, col("id")))).alias("map1"))
+df.write.parquet(dir.toString())
+}
+
+Seq("", "parquet").foreach { v1List =>
+withSQLConf(SQLConf.USE_V1_SOURCE_LIST.key -> v1List) {
+val df = spark.read.parquet(dir.toString())
+checkSparkAnswerAndOperator(df.select("map1"))
+checkSparkAnswerAndOperator(df.select(map_keys(col("map1"))))
+checkSparkAnswerAndOperator(df.select(map_values(col("map1"))))
+}
+}
+}
+}
+
+ignore("read array[int] from parquet") {
+withTempPath { dir =>
+// create input file with Comet disabled
+withSQLConf(CometConf.COMET_ENABLED.key -> "false") {
+val df = spark
+.range(5)
+// Spark does not allow null as a key but does allow null as a
+// value, and the entire map be null
+.select(when(col("id") > 1, sequence(lit(0), col("id") * 2)).alias("array1"))
+df.write.parquet(dir.toString())
+}
+
+Seq("", "parquet").foreach { v1List =>
+withSQLConf(SQLConf.USE_V1_SOURCE_LIST.key -> v1List) {
+val df = spark.read.parquet(dir.toString())
+checkSparkAnswerAndOperator(df.select("array1"))
+checkSparkAnswerAndOperator(df.select(element_at(col("array1"), lit(1))))
+}
+}
+}
+}
+
+
   test("CreateArray") {
     Seq(true, false).foreach { dictionaryEnabled =>
       withTempDir { dir =>
@@ -2675,8 +2677,6 @@
       checkSparkAnswer(df.select("arrUnsupportedArgs"))
     }
   }
-<<<<<<< HEAD
-=======
 
   test("array_contains") {
     withTempDir { dir =>
@@ -2705,5 +2705,4 @@
       }
     }
   }
->>>>>>> 9c1f0ee1
 }