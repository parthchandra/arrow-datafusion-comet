--- conflicted
+++ resolved
@@ -2195,11 +2195,7 @@
     }
   }
 
-<<<<<<< HEAD
-  test("get_struct_field with DataFusion ParquetExec - simple case") {
-=======
   ignore("get_struct_field - select primitive fields") {
->>>>>>> 46a28db5
     withTempPath { dir =>
       // create input file with Comet disabled
       withSQLConf(CometConf.COMET_ENABLED.key -> "false") {
@@ -2212,18 +2208,8 @@
         df.write.parquet(dir.toString())
       }
 
-<<<<<<< HEAD
-      Seq("parquet").foreach { v1List =>
-        withSQLConf(
-          SQLConf.USE_V1_SOURCE_LIST.key -> v1List,
-          CometConf.COMET_ENABLED.key -> "true",
-          CometConf.COMET_FULL_NATIVE_SCAN_ENABLED.key -> "true",
-          CometConf.COMET_EXPLAIN_FALLBACK_ENABLED.key -> "true") {
-
-=======
       Seq("", "parquet").foreach { v1List =>
         withSQLConf(SQLConf.USE_V1_SOURCE_LIST.key -> v1List) {
->>>>>>> 46a28db5
           val df = spark.read.parquet(dir.toString())
           checkSparkAnswerAndOperator(df.select("nested1.id"))
         }
@@ -2231,11 +2217,7 @@
     }
   }
 
-<<<<<<< HEAD
-  test("get_struct_field with DataFusion ParquetExec - select subset of struct") {
-=======
   ignore("get_struct_field - select subset of struct") {
->>>>>>> 46a28db5
     withTempPath { dir =>
       // create input file with Comet disabled
       withSQLConf(CometConf.COMET_ENABLED.key -> "false") {
@@ -2254,30 +2236,6 @@
         df.write.parquet(dir.toString())
       }
 
-<<<<<<< HEAD
-      Seq("parquet").foreach { v1List =>
-        withSQLConf(
-          SQLConf.USE_V1_SOURCE_LIST.key -> v1List,
-          CometConf.COMET_ENABLED.key -> "true",
-          CometConf.COMET_FULL_NATIVE_SCAN_ENABLED.key -> "true",
-          CometConf.COMET_EXPLAIN_FALLBACK_ENABLED.key -> "true") {
-
-          val df = spark.read.parquet(dir.toString())
-
-          checkSparkAnswerAndOperator(df.select("nested1.id"))
-
-          checkSparkAnswerAndOperator(df.select("nested1.id", "nested1.nested2.id"))
-
-          // unsupported cast from Int64 to Struct([Field { name: "id", data_type: Int64, ...
-          // checkSparkAnswerAndOperator(df.select("nested1.nested2.id"))
-        }
-      }
-    }
-  }
-
-  // TODO this is not using DataFusion's ParquetExec for some reason
-  ignore("get_struct_field with DataFusion ParquetExec - read entire struct") {
-=======
       Seq("", "parquet").foreach { v1List =>
         withSQLConf(SQLConf.USE_V1_SOURCE_LIST.key -> v1List) {
           val df = spark.read.parquet(dir.toString())
@@ -2291,7 +2249,6 @@
   }
 
   ignore("get_struct_field - read entire struct") {
->>>>>>> 46a28db5
     withTempPath { dir =>
       // create input file with Comet disabled
       withSQLConf(CometConf.COMET_ENABLED.key -> "false") {
@@ -2310,17 +2267,8 @@
         df.write.parquet(dir.toString())
       }
 
-<<<<<<< HEAD
-      Seq("parquet").foreach { v1List =>
-        withSQLConf(
-          SQLConf.USE_V1_SOURCE_LIST.key -> v1List,
-          CometConf.COMET_ENABLED.key -> "true",
-          CometConf.COMET_EXPLAIN_FALLBACK_ENABLED.key -> "true") {
-
-=======
       Seq("", "parquet").foreach { v1List =>
         withSQLConf(SQLConf.USE_V1_SOURCE_LIST.key -> v1List) {
->>>>>>> 46a28db5
           val df = spark.read.parquet(dir.toString())
           checkSparkAnswerAndOperator(df.select("nested1"))
         }
@@ -2328,8 +2276,6 @@
     }
   }
 
-<<<<<<< HEAD
-=======
   ignore("read map[int, int] from parquet") {
     withTempPath { dir =>
       // create input file with Comet disabled
@@ -2376,7 +2322,105 @@
     }
   }
 
->>>>>>> 46a28db5
+  test("get_struct_field with DataFusion ParquetExec - simple case") {
+    withTempPath { dir =>
+      // create input file with Comet disabled
+      withSQLConf(CometConf.COMET_ENABLED.key -> "false") {
+        val df = spark
+          .range(5)
+          // Add both a null struct and null inner value
+          .select(when(col("id") > 1, struct(when(col("id") > 2, col("id")).alias("id")))
+            .alias("nested1"))
+
+        df.write.parquet(dir.toString())
+      }
+
+      Seq("parquet").foreach { v1List =>
+        withSQLConf(
+          SQLConf.USE_V1_SOURCE_LIST.key -> v1List,
+          CometConf.COMET_ENABLED.key -> "true",
+          CometConf.COMET_FULL_NATIVE_SCAN_ENABLED.key -> "true",
+          CometConf.COMET_EXPLAIN_FALLBACK_ENABLED.key -> "true") {
+
+          val df = spark.read.parquet(dir.toString())
+          checkSparkAnswerAndOperator(df.select("nested1.id"))
+        }
+      }
+    }
+  }
+
+  test("get_struct_field with DataFusion ParquetExec - select subset of struct") {
+    withTempPath { dir =>
+      // create input file with Comet disabled
+      withSQLConf(CometConf.COMET_ENABLED.key -> "false") {
+        val df = spark
+          .range(5)
+          // Add both a null struct and null inner value
+          .select(
+            when(
+              col("id") > 1,
+              struct(
+                when(col("id") > 2, col("id")).alias("id"),
+                when(col("id") > 2, struct(when(col("id") > 3, col("id")).alias("id")))
+                  .as("nested2")))
+              .alias("nested1"))
+
+        df.write.parquet(dir.toString())
+      }
+
+      Seq("parquet").foreach { v1List =>
+        withSQLConf(
+          SQLConf.USE_V1_SOURCE_LIST.key -> v1List,
+          CometConf.COMET_ENABLED.key -> "true",
+          CometConf.COMET_FULL_NATIVE_SCAN_ENABLED.key -> "true",
+          CometConf.COMET_EXPLAIN_FALLBACK_ENABLED.key -> "true") {
+
+          val df = spark.read.parquet(dir.toString())
+
+          checkSparkAnswerAndOperator(df.select("nested1.id"))
+
+          checkSparkAnswerAndOperator(df.select("nested1.id", "nested1.nested2.id"))
+
+          // unsupported cast from Int64 to Struct([Field { name: "id", data_type: Int64, ...
+          // checkSparkAnswerAndOperator(df.select("nested1.nested2.id"))
+        }
+      }
+    }
+  }
+
+  // TODO this is not using DataFusion's ParquetExec for some reason
+  ignore("get_struct_field with DataFusion ParquetExec - read entire struct") {
+    withTempPath { dir =>
+      // create input file with Comet disabled
+      withSQLConf(CometConf.COMET_ENABLED.key -> "false") {
+        val df = spark
+          .range(5)
+          // Add both a null struct and null inner value
+          .select(
+            when(
+              col("id") > 1,
+              struct(
+                when(col("id") > 2, col("id")).alias("id"),
+                when(col("id") > 2, struct(when(col("id") > 3, col("id")).alias("id")))
+                  .as("nested2")))
+              .alias("nested1"))
+
+        df.write.parquet(dir.toString())
+      }
+
+      Seq("parquet").foreach { v1List =>
+        withSQLConf(
+          SQLConf.USE_V1_SOURCE_LIST.key -> v1List,
+          CometConf.COMET_ENABLED.key -> "true",
+          CometConf.COMET_EXPLAIN_FALLBACK_ENABLED.key -> "true") {
+
+          val df = spark.read.parquet(dir.toString())
+          checkSparkAnswerAndOperator(df.select("nested1"))
+        }
+      }
+    }
+  }
+
   test("CreateArray") {
     Seq(true, false).foreach { dictionaryEnabled =>
       withTempDir { dir =>
