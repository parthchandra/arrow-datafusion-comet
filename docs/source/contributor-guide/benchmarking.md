<!--
Licensed to the Apache Software Foundation (ASF) under one
or more contributor license agreements.  See the NOTICE file
distributed with this work for additional information
regarding copyright ownership.  The ASF licenses this file
to you under the Apache License, Version 2.0 (the
"License"); you may not use this file except in compliance
with the License.  You may obtain a copy of the License at

  http://www.apache.org/licenses/LICENSE-2.0

Unless required by applicable law or agreed to in writing,
software distributed under the License is distributed on an
"AS IS" BASIS, WITHOUT WARRANTIES OR CONDITIONS OF ANY
KIND, either express or implied.  See the License for the
specific language governing permissions and limitations
under the License.
-->

# Comet Benchmarking Guide

To track progress on performance, we regularly run benchmarks derived from TPC-H and TPC-DS. Data generation and 
benchmarking documentation and scripts are available in the [DataFusion Benchmarks](https://github.com/apache/datafusion-benchmarks) GitHub repository.

We also have many micro benchmarks that can be run from an IDE located [here](https://github.com/apache/datafusion-comet/tree/main/spark/src/test/scala/org/apache/spark/sql/benchmark). 

Here are example commands for running the benchmarks against a Spark cluster. This command will need to be 
adapted based on the Spark environment and location of data files.

These commands are intended to be run from the `runners/datafusion-comet` directory in the `datafusion-benchmarks` 
repository.

## Running Benchmarks Against Apache Spark

```shell
$SPARK_HOME/bin/spark-submit \
    --master $SPARK_MASTER \
    --conf spark.driver.memory=8G \
    --conf spark.executor.instances=1 \
    --conf spark.executor.memory=32G \
    --conf spark.executor.cores=8 \
    --conf spark.cores.max=8 \
    tpcbench.py \
    --benchmark tpch \
    --data /mnt/bigdata/tpch/sf100/ \
    --queries ../../tpch/queries \
    --iterations 3
```

## Running Benchmarks Against Apache Spark with Apache DataFusion Comet Enabled

### TPC-H

```shell
$SPARK_HOME/bin/spark-submit \
    --master $SPARK_MASTER \
    --conf spark.driver.memory=8G \
    --conf spark.executor.instances=1 \
    --conf spark.executor.memory=16G \
    --conf spark.executor.cores=8 \
    --conf spark.cores.max=8 \
    --conf spark.memory.offHeap.enabled=true \
<<<<<<< HEAD
    --conf spark.memory.offHeap.size=32g \
=======
    --conf spark.memory.offHeap.size=16g \
>>>>>>> 9c1f0ee1
    --jars $COMET_JAR \
    --conf spark.driver.extraClassPath=$COMET_JAR \
    --conf spark.executor.extraClassPath=$COMET_JAR \
    --conf spark.plugins=org.apache.spark.CometPlugin \
    --conf spark.comet.cast.allowIncompatible=true \
    --conf spark.comet.exec.replaceSortMergeJoin=true \
    --conf spark.shuffle.manager=org.apache.spark.sql.comet.execution.shuffle.CometShuffleManager \
    --conf spark.comet.exec.shuffle.enabled=true \
    --conf spark.comet.exec.shuffle.mode=auto \
    --conf spark.comet.exec.shuffle.enableFastEncoding=true \
    --conf spark.comet.exec.shuffle.fallbackToColumnar=true \
    --conf spark.comet.exec.shuffle.compression.codec=lz4 \
    tpcbench.py \
    --benchmark tpch \
    --data /mnt/bigdata/tpch/sf100/ \
    --queries ../../tpch/queries \
    --iterations 3
```

### TPC-DS

For TPC-DS, use `spark.comet.exec.replaceSortMergeJoin=false`.

## Current Benchmark Results

- [Benchmarks derived from TPC-H](benchmark-results/tpc-h)
- [Benchmarks derived from TPC-DS](benchmark-results/tpc-ds)


<|MERGE_RESOLUTION|>--- conflicted
+++ resolved
@@ -60,11 +60,7 @@
     --conf spark.executor.cores=8 \
     --conf spark.cores.max=8 \
     --conf spark.memory.offHeap.enabled=true \
-<<<<<<< HEAD
-    --conf spark.memory.offHeap.size=32g \
-=======
     --conf spark.memory.offHeap.size=16g \
->>>>>>> 9c1f0ee1
     --jars $COMET_JAR \
     --conf spark.driver.extraClassPath=$COMET_JAR \
     --conf spark.executor.extraClassPath=$COMET_JAR \
