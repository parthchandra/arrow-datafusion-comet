--- conflicted
+++ resolved
@@ -23,65 +23,6 @@
 benchmarking documentation and scripts are available in the [DataFusion Benchmarks](https://github.com/apache/datafusion-benchmarks) GitHub repository.
 
 We also have many micro benchmarks that can be run from an IDE located [here](https://github.com/apache/datafusion-comet/tree/main/spark/src/test/scala/org/apache/spark/sql/benchmark). 
-<<<<<<< HEAD
-
-Here are example commands for running the benchmarks against a Spark cluster. This command will need to be 
-adapted based on the Spark environment and location of data files.
-
-These commands are intended to be run from the `runners/datafusion-comet` directory in the `datafusion-benchmarks` 
-repository.
-
-## Running Benchmarks Against Apache Spark
-
-```shell
-$SPARK_HOME/bin/spark-submit \
-    --master $SPARK_MASTER \
-    --conf spark.driver.memory=8G \
-    --conf spark.executor.instances=1 \
-    --conf spark.executor.memory=32G \
-    --conf spark.executor.cores=8 \
-    --conf spark.cores.max=8 \
-    tpcbench.py \
-    --benchmark tpch \
-    --data /mnt/bigdata/tpch/sf100/ \
-    --queries ../../tpch/queries \
-    --iterations 3
-```
-
-## Running Benchmarks Against Apache Spark with Apache DataFusion Comet Enabled
-
-### TPC-H
-
-```shell
-$SPARK_HOME/bin/spark-submit \
-    --master $SPARK_MASTER \
-    --conf spark.driver.memory=8G \
-    --conf spark.executor.instances=1 \
-    --conf spark.executor.memory=16G \
-    --conf spark.executor.cores=8 \
-    --conf spark.cores.max=8 \
-    --conf spark.memory.offHeap.enabled=true \
-    --conf spark.memory.offHeap.size=16g \
-    --jars $COMET_JAR \
-    --conf spark.driver.extraClassPath=$COMET_JAR \
-    --conf spark.executor.extraClassPath=$COMET_JAR \
-    --conf spark.plugins=org.apache.spark.CometPlugin \
-    --conf spark.comet.cast.allowIncompatible=true \
-    --conf spark.comet.exec.replaceSortMergeJoin=true \
-    --conf spark.shuffle.manager=org.apache.spark.sql.comet.execution.shuffle.CometShuffleManager \
-    --conf spark.comet.exec.shuffle.enabled=true \
-    --conf spark.comet.exec.shuffle.mode=auto \
-    --conf spark.comet.exec.shuffle.enableFastEncoding=true \
-    --conf spark.comet.exec.shuffle.fallbackToColumnar=true \
-    --conf spark.comet.exec.shuffle.compression.codec=lz4 \
-    tpcbench.py \
-    --benchmark tpch \
-    --data /mnt/bigdata/tpch/sf100/ \
-    --queries ../../tpch/queries \
-    --iterations 3
-```
-=======
->>>>>>> 82022af6
 
 ### TPC-DS
 
