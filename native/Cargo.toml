# Licensed to the Apache Software Foundation (ASF) under one
# or more contributor license agreements.  See the NOTICE file
# distributed with this work for additional information
# regarding copyright ownership.  The ASF licenses this file
# to you under the Apache License, Version 2.0 (the
# "License"); you may not use this file except in compliance
# with the License.  You may obtain a copy of the License at
#
#   http://www.apache.org/licenses/LICENSE-2.0
#
# Unless required by applicable law or agreed to in writing,
# software distributed under the License is distributed on an
# "AS IS" BASIS, WITHOUT WARRANTIES OR CONDITIONS OF ANY
# KIND, either express or implied.  See the License for the
# specific language governing permissions and limitations
# under the License.

[workspace]
members = ["core", "spark-expr", "proto"]
resolver = "2"

[workspace.package]
<<<<<<< HEAD
version = "0.5.0"
=======
version = "0.6.0"
>>>>>>> 82022af6
homepage = "https://datafusion.apache.org/comet"
repository = "https://github.com/apache/datafusion-comet"
authors = ["Apache DataFusion <dev@datafusion.apache.org>"]
description = "Apache DataFusion Comet: High performance accelerator for Apache Spark"
readme = "README.md"
license = "Apache-2.0"
edition = "2021"

# Comet uses the same minimum Rust version as DataFusion
rust-version = "1.79"

[workspace.dependencies]
arrow = { version = "53.3.0", features = ["prettyprint", "ffi", "chrono-tz"] }
arrow-array = { version = "53.3.0" }
arrow-buffer = { version = "53.3.0" }
arrow-data = { version = "53.3.0" }
arrow-schema = { version = "53.3.0" }
parquet = { version = "53.3.0", default-features = false, features = ["experimental"] }
datafusion = { version = "44.0.0", default-features = false, features = ["unicode_expressions", "crypto_expressions"] }
datafusion-common = { version = "44.0.0", default-features = false }
datafusion-functions = { version = "44.0.0", default-features = false, features = ["crypto_expressions"] }
datafusion-functions-nested = { version = "44.0.0", default-features = false }
datafusion-expr = { version = "44.0.0", default-features = false }
datafusion-expr-common = { version = "44.0.0", default-features = false }
datafusion-execution = { version = "44.0.0", default-features = false }
datafusion-physical-plan = { version = "44.0.0", default-features = false }
datafusion-physical-expr = { version = "44.0.0", default-features = false }
<<<<<<< HEAD
datafusion-comet-spark-expr = { path = "spark-expr", version = "0.5.0" }
datafusion-comet-proto = { path = "proto", version = "0.5.0" }
=======
datafusion-comet-spark-expr = { path = "spark-expr", version = "0.6.0" }
datafusion-comet-proto = { path = "proto", version = "0.6.0" }
>>>>>>> 82022af6
chrono = { version = "0.4", default-features = false, features = ["clock"] }
chrono-tz = { version = "0.8" }
futures = "0.3.28"
num = "0.4"
rand = "0.8"
regex = "1.9.6"
thiserror = "1"
object_store = "0.11.0"
url = "2.2"

[profile.release]
debug = true
overflow-checks = false
lto = "thin"
codegen-units = 1
strip = "debuginfo"<|MERGE_RESOLUTION|>--- conflicted
+++ resolved
@@ -20,11 +20,7 @@
 resolver = "2"
 
 [workspace.package]
-<<<<<<< HEAD
-version = "0.5.0"
-=======
 version = "0.6.0"
->>>>>>> 82022af6
 homepage = "https://datafusion.apache.org/comet"
 repository = "https://github.com/apache/datafusion-comet"
 authors = ["Apache DataFusion <dev@datafusion.apache.org>"]
@@ -52,13 +48,8 @@
 datafusion-execution = { version = "44.0.0", default-features = false }
 datafusion-physical-plan = { version = "44.0.0", default-features = false }
 datafusion-physical-expr = { version = "44.0.0", default-features = false }
-<<<<<<< HEAD
-datafusion-comet-spark-expr = { path = "spark-expr", version = "0.5.0" }
-datafusion-comet-proto = { path = "proto", version = "0.5.0" }
-=======
 datafusion-comet-spark-expr = { path = "spark-expr", version = "0.6.0" }
 datafusion-comet-proto = { path = "proto", version = "0.6.0" }
->>>>>>> 82022af6
 chrono = { version = "0.4", default-features = false, features = ["clock"] }
 chrono-tz = { version = "0.8" }
 futures = "0.3.28"
