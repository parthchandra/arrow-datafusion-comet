# Licensed to the Apache Software Foundation (ASF) under one
# or more contributor license agreements.  See the NOTICE file
# distributed with this work for additional information
# regarding copyright ownership.  The ASF licenses this file
# to you under the Apache License, Version 2.0 (the
# "License"); you may not use this file except in compliance
# with the License.  You may obtain a copy of the License at
#
#   http://www.apache.org/licenses/LICENSE-2.0
#
# Unless required by applicable law or agreed to in writing,
# software distributed under the License is distributed on an
# "AS IS" BASIS, WITHOUT WARRANTIES OR CONDITIONS OF ANY
# KIND, either express or implied.  See the License for the
# specific language governing permissions and limitations
# under the License.

[workspace]
members = ["core", "spark-expr", "proto"]
resolver = "2"

[workspace.package]
version = "0.4.0"
homepage = "https://datafusion.apache.org/comet"
repository = "https://github.com/apache/datafusion-comet"
authors = ["Apache DataFusion <dev@datafusion.apache.org>"]
description = "Apache DataFusion Comet: High performance accelerator for Apache Spark"
readme = "README.md"
license = "Apache-2.0"
edition = "2021"

# Comet uses the same minimum Rust version as DataFusion
rust-version = "1.79"

[workspace.dependencies]
<<<<<<< HEAD
arrow = { version = "53.1.0", features = ["prettyprint", "ffi", "chrono-tz"] }
arrow-array = { version = "53.1.0" }
arrow-buffer = { version = "53.1.0" }
arrow-data = { version = "53.1.0" }
arrow-schema = { version = "53.1.0" }
parquet = { version = "53.1.0", default-features = false, features = ["experimental"] }
datafusion-common = { git = "https://github.com/apache/datafusion.git", rev = "3b6aac2" }
datafusion = { git = "https://github.com/apache/datafusion.git", rev = "3b6aac2", default-features = false, features = ["unicode_expressions", "crypto_expressions", "parquet"] }
datafusion-functions = { git = "https://github.com/apache/datafusion.git", rev = "3b6aac2", features = ["crypto_expressions"] }
datafusion-functions-nested = { git = "https://github.com/apache/datafusion.git", rev = "3b6aac2", default-features = false }
datafusion-expr = { git = "https://github.com/apache/datafusion.git", rev = "3b6aac2", default-features = false }
datafusion-execution = { git = "https://github.com/apache/datafusion.git", rev = "3b6aac2", default-features = false }
datafusion-physical-plan = { git = "https://github.com/apache/datafusion.git", rev = "3b6aac2", default-features = false }
datafusion-physical-expr = { git = "https://github.com/apache/datafusion.git", rev = "3b6aac2", default-features = false }
=======
arrow = { version = "53.2.0", features = ["prettyprint", "ffi", "chrono-tz"] }
arrow-array = { version = "53.2.0" }
arrow-buffer = { version = "53.2.0" }
arrow-data = { version = "53.2.0" }
arrow-schema = { version = "53.2.0" }
parquet = { version = "53.2.0", default-features = false, features = ["experimental"] }
datafusion-common = { version = "43.0.0" }
datafusion = { version = "43.0.0", default-features = false, features = ["unicode_expressions", "crypto_expressions"] }
datafusion-functions = { version = "43.0.0", features = ["crypto_expressions"] }
datafusion-functions-nested = { version = "43.0.0", default-features = false }
datafusion-expr = { version = "43.0.0", default-features = false }
datafusion-execution = { version = "43.0.0", default-features = false }
datafusion-physical-plan = { version = "43.0.0", default-features = false }
datafusion-physical-expr = { version = "43.0.0", default-features = false }
>>>>>>> 82a9b954
datafusion-comet-spark-expr = { path = "spark-expr", version = "0.4.0" }
datafusion-comet-proto = { path = "proto", version = "0.4.0" }
chrono = { version = "0.4", default-features = false, features = ["clock"] }
chrono-tz = { version = "0.8" }
num = "0.4"
rand = "0.8"
regex = "1.9.6"
thiserror = "1"
object_store = "0.11.0"
url = "2.2"

[profile.release]
debug = true
overflow-checks = false
lto = "thin"
codegen-units = 1
strip = "debuginfo"<|MERGE_RESOLUTION|>--- conflicted
+++ resolved
@@ -33,22 +33,6 @@
 rust-version = "1.79"
 
 [workspace.dependencies]
-<<<<<<< HEAD
-arrow = { version = "53.1.0", features = ["prettyprint", "ffi", "chrono-tz"] }
-arrow-array = { version = "53.1.0" }
-arrow-buffer = { version = "53.1.0" }
-arrow-data = { version = "53.1.0" }
-arrow-schema = { version = "53.1.0" }
-parquet = { version = "53.1.0", default-features = false, features = ["experimental"] }
-datafusion-common = { git = "https://github.com/apache/datafusion.git", rev = "3b6aac2" }
-datafusion = { git = "https://github.com/apache/datafusion.git", rev = "3b6aac2", default-features = false, features = ["unicode_expressions", "crypto_expressions", "parquet"] }
-datafusion-functions = { git = "https://github.com/apache/datafusion.git", rev = "3b6aac2", features = ["crypto_expressions"] }
-datafusion-functions-nested = { git = "https://github.com/apache/datafusion.git", rev = "3b6aac2", default-features = false }
-datafusion-expr = { git = "https://github.com/apache/datafusion.git", rev = "3b6aac2", default-features = false }
-datafusion-execution = { git = "https://github.com/apache/datafusion.git", rev = "3b6aac2", default-features = false }
-datafusion-physical-plan = { git = "https://github.com/apache/datafusion.git", rev = "3b6aac2", default-features = false }
-datafusion-physical-expr = { git = "https://github.com/apache/datafusion.git", rev = "3b6aac2", default-features = false }
-=======
 arrow = { version = "53.2.0", features = ["prettyprint", "ffi", "chrono-tz"] }
 arrow-array = { version = "53.2.0" }
 arrow-buffer = { version = "53.2.0" }
@@ -56,14 +40,13 @@
 arrow-schema = { version = "53.2.0" }
 parquet = { version = "53.2.0", default-features = false, features = ["experimental"] }
 datafusion-common = { version = "43.0.0" }
-datafusion = { version = "43.0.0", default-features = false, features = ["unicode_expressions", "crypto_expressions"] }
+datafusion = { version = "43.0.0", default-features = false, features = ["unicode_expressions", "crypto_expressions", "parquet"] }
 datafusion-functions = { version = "43.0.0", features = ["crypto_expressions"] }
 datafusion-functions-nested = { version = "43.0.0", default-features = false }
 datafusion-expr = { version = "43.0.0", default-features = false }
 datafusion-execution = { version = "43.0.0", default-features = false }
 datafusion-physical-plan = { version = "43.0.0", default-features = false }
 datafusion-physical-expr = { version = "43.0.0", default-features = false }
->>>>>>> 82a9b954
 datafusion-comet-spark-expr = { path = "spark-expr", version = "0.4.0" }
 datafusion-comet-proto = { path = "proto", version = "0.4.0" }
 chrono = { version = "0.4", default-features = false, features = ["clock"] }
