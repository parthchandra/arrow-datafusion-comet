--- conflicted
+++ resolved
@@ -20,12 +20,8 @@
 mod map;
 pub mod row;
 mod shuffle_writer;
-<<<<<<< HEAD
-pub use shuffle_writer::ShuffleWriterExec;
-=======
 pub use codec::BatchWriter;
 
 pub use shuffle_writer::{
     read_ipc_compressed, CompressionCodec, ShuffleBlockWriter, ShuffleWriterExec,
-};
->>>>>>> 9c1f0ee1
+};