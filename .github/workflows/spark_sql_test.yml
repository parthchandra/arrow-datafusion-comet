--- conflicted
+++ resolved
@@ -71,11 +71,7 @@
         with:
           spark-version: ${{ matrix.spark-version.full }}
           spark-short-version: ${{ matrix.spark-version.short }}
-<<<<<<< HEAD
-          comet-version: '0.5.0-SNAPSHOT' # TODO: get this from pom.xml
-=======
           comet-version: '0.6.0-SNAPSHOT' # TODO: get this from pom.xml
->>>>>>> 82022af6
       - name: Run Spark tests
         run: |
           cd apache-spark
